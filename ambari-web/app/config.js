/**
 * Licensed to the Apache Software Foundation (ASF) under one
 * or more contributor license agreements.  See the NOTICE file
 * distributed with this work for additional information
 * regarding copyright ownership.  The ASF licenses this file
 * to you under the Apache License, Version 2.0 (the
 * "License"); you may not use this file except in compliance
 * with the License.  You may obtain a copy of the License at
 *
 *     http://www.apache.org/licenses/LICENSE-2.0
 *
 * Unless required by applicable law or agreed to in writing, software
 * distributed under the License is distributed on an "AS IS" BASIS,
 * WITHOUT WARRANTIES OR CONDITIONS OF ANY KIND, either express or implied.
 * See the License for the specific language governing permissions and
 * limitations under the License.
 */


var App = require('app');

App.version = ''; // filled out by set-ambari-version.sh script
App.testMode = (location.port == '3333'); // test mode is automatically enabled if running on brunch server
App.testModeDelayForActions = 10000;
App.skipBootstrap = false;
App.alwaysGoToInstaller = false;
App.testEnableSecurity = true; // By default enable security is tested; turning it false tests disable security
App.testNameNodeHA = true;
App.apiPrefix = '/api/v1';
App.defaultStackVersion = 'HDP-2.3';
App.defaultWindowsStackVersion = 'HDPWIN-2.1';

App.defaultJavaHome = '/usr/jdk/jdk1.6.0_31';
App.timeout = 180000; // default AJAX timeout
App.maxRetries = 3; // max number of retries for certain AJAX calls
App.sessionKeepAliveInterval  = 60000;
App.bgOperationsUpdateInterval = 6000;
App.componentsUpdateInterval = 6000;
App.contentUpdateInterval = 15000;
App.hostStatusCountersUpdateInterval = 10000;
App.alertDefinitionsUpdateInterval = 10000;
App.alertInstancesUpdateInterval = 10000;
App.alertGroupsUpdateInterval = 10000;
App.pageReloadTime = 3600000;
App.nnCheckpointAgeAlertThreshold = 12; // in hours
App.singleNodeInstall = false;
App.singleNodeAlias = document.location.hostname;
App.minDiskSpace = 2.0; // minimum disk space required for '/' for each host before install, unit GB
App.minDiskSpaceUsrLib = 1.0; // minimum disk space for '/usr/lib' for each host before install, unit GB
App.healthIconClassGreen = 'icon-ok-sign'; // bootstrap icon class for healthy/started service/host/host-component
App.healthIconClassRed = 'icon-warning-sign'; // bootstrap icon class for master down/stopped service/host/host-component
App.healthIconClassOrange = 'icon-minus-sign'; // bootstrap icon class for slave down/decommissioned host/host-component
App.healthIconClassYellow = 'icon-question-sign'; // bootstrap icon class for heartbeat lost service/host/host-component
App.isManagedMySQLForHiveEnabled = false;
App.isStormMetricsSupported = true;
App.healthStatusRed = '#ff0000';
App.healthStatusGreen = '#5AB400';
App.healthStatusOrange = '#FF8E00';
App.inactivityRemainTime = 60; // in seconds

App.stackVersionsAvailable = true;

// experimental features are automatically enabled if running on brunch server
App.enableExperimental = false;

App.supports = {
  preUpgradeCheck: true,
  displayOlderVersions: false,
  autoRollbackHA: false,
  alwaysEnableManagedMySQLForHive: false,
  preKerberizeCheck: false,
  customizeAgentUserAccount: false,
  installGanglia: false,
  opsDuringRollingUpgrade: false,
  customizedWidgetLayout: false,
  showPageLoadTime: false,
  skipComponentStartAfterInstall: false,
  preInstallChecks: false,
  hostComboSearchBox: true,
  serviceAutoStart: false,
  logSearch: false,
  redhatSatellite: false,
<<<<<<< HEAD
  enableIpa: false
=======
  addingNewRepository: false
>>>>>>> 8d2265bc
};

if (App.enableExperimental) {
  for (var support in App.supports) {
    App.supports[support] = true;
  }
}

// this is to make sure that IE does not cache data when making AJAX calls to the server
if (!$.mocho) {
  $.ajaxSetup({
    cache: false,
    headers: {"X-Requested-By": "X-Requested-By"}
  });
}

/**
 * Test Mode values
 */
App.test_hostname = 'hostname';<|MERGE_RESOLUTION|>--- conflicted
+++ resolved
@@ -80,11 +80,8 @@
   serviceAutoStart: false,
   logSearch: false,
   redhatSatellite: false,
-<<<<<<< HEAD
-  enableIpa: false
-=======
+  enableIpa: false,
   addingNewRepository: false
->>>>>>> 8d2265bc
 };
 
 if (App.enableExperimental) {
