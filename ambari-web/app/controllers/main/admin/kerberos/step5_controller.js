--- conflicted
+++ resolved
@@ -119,7 +119,6 @@
   isSubmitDisabled: Em.computed.notExistsIn('status', ['COMPLETED', 'FAILED']),
 
   confirmProperties: function () {
-<<<<<<< HEAD
     var kdc_type = App.router.kerberosWizardController.content.serviceConfigProperties.findProperty('name','kdc_type').value,
       filterObject = [
         {
@@ -150,32 +149,5 @@
         return item;
       });
     return returnArray;
-=======
-    var kdc_type = App.router.get('kerberosWizardController.content.kerberosOption'),
-        filterObject = [
-          {
-            key: Em.I18n.t('admin.kerberos.wizard.step1.option.kdc'),
-            properties: ['kdc_type', 'kdc_host', 'realm', 'executable_search_paths']
-          },
-          {
-            key: Em.I18n.t('admin.kerberos.wizard.step1.option.ad'),
-            properties: ['kdc_type', 'kdc_host', 'realm', 'ldap_url', 'container_dn', 'executable_search_paths']
-          },
-          {
-            key: Em.I18n.t('admin.kerberos.wizard.step1.option.manual'),
-            properties: ['kdc_type', 'realm', 'executable_search_paths']
-          }
-        ],
-        kdcTypeProperties = filterObject.filter(function (item) {
-          return item.key === kdc_type;
-        }),
-        filterBy = kdcTypeProperties.length ? kdcTypeProperties[0].properties : [];
-    return App.router.kerberosWizardController.content.serviceConfigProperties.filter(function (item) {
-      return filterBy.contains(item.name);
-    }).map(function (item) {
-      item['label'] = Em.I18n.t('admin.kerberos.wizard.step5.' + item['name'] + '.label');
-      return item;
-    });
->>>>>>> f3e69319
   }.property('App.router.kerberosWizardController.content.@each.serviceConfigProperties')
 });