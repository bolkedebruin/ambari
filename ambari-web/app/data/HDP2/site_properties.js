--- conflicted
+++ resolved
@@ -1505,7 +1505,6 @@
     "index": 0
   },
   {
-<<<<<<< HEAD
     "id": "puppet var",
     "name": "admin_principal",
     "displayName": "Admin principal",
@@ -1559,8 +1558,6 @@
   },
   {
     "id": "puppet var",
-=======
->>>>>>> f3e69319
     "name": "manage_krb5_conf",
     "dependentConfigPattern": "CATEGORY",
     "serviceName": "KERBEROS",
