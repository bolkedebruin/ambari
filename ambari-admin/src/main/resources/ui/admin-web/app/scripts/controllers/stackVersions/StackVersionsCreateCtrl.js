--- conflicted
+++ resolved
@@ -184,16 +184,9 @@
       if (invalidUrls.length === 0) {
         Stack.addRepo($scope.upgradeStack, $scope.actualVersion, $scope.osList)
           .success(function () {
-<<<<<<< HEAD
-            Alert.success($t('versions.alerts.versionCreated', {
-              stackName: $scope.upgradeStack.stack_name,
-              versionName: $scope.actualVersion
-            }));
-=======
             var versionName = $scope.upgradeStack.selected.stack_version + '.' + $scope.repoSubversion;
             var stackName = $scope.upgradeStack.selected.stack_name;
             Alert.success($t('versions.alerts.versionCreated', {stackName: stackName, versionName: versionName}));
->>>>>>> 46bbbf9c
             $location.path('/stackVersions');
           })
           .error(function (data) {
