--- conflicted
+++ resolved
@@ -75,14 +75,8 @@
       } else {
         $scope.deleteEnabled = $scope.isDeletable();
       }
-<<<<<<< HEAD
       // fetch all repos to display the left menu
       $scope.fetchRepos();
-=======
-      $scope.addMissingOSList().then(function(){
-        $scope.disableUnusedOS();
-      });
->>>>>>> f57f9b29
     });
   };
 
@@ -113,47 +107,8 @@
       });
   };
 
-<<<<<<< HEAD
   $scope.isDeletable = function() {
     return !($scope.repoStatus == 'current' || $scope.repoStatus == 'installed');
-=======
-  $scope.addMissingOSList = function() {
-    return Stack.getSupportedOSList($scope.stackName, $scope.stackVersion)
-    .then(function (data) {
-      var existingOSHash = {};
-      angular.forEach($scope.osList, function (os) {
-        existingOSHash[os.OperatingSystems.os_type] = os;
-      });
-      var osList = data.operating_systems.map(function (os) {
-        return existingOSHash[os.OperatingSystems.os_type] || {
-          OperatingSystems: {
-            os_type : os.OperatingSystems.os_type
-          },
-          repositories: [
-            {
-              Repositories: {
-                base_url: '',
-                repo_id: 'HDP-' + $routeParams.versionId,
-                repo_name: 'HDP'
-              }
-            },
-            {
-              Repositories: {
-                base_url: '',
-                repo_id: 'HDP-UTILS-' + $routeParams.versionId,
-                repo_name: 'HDP-UTILS'
-              }
-            }
-          ],
-          selected: false
-        };
-      });
-      $scope.osList = osList;
-    })
-    .catch(function (data) {
-      Alert.error($t('versions.alerts.osListError'), data.message);
-    });
->>>>>>> f57f9b29
   };
 
   $scope.disableUnusedOS = function() {
