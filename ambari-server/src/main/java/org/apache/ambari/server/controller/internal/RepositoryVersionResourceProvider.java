/**
 * Licensed to the Apache Software Foundation (ASF) under one
 * or more contributor license agreements.  See the NOTICE file
 * distributed with this work for additional information
 * regarding copyright ownership.  The ASF licenses this file
 * to you under the Apache License, Version 2.0 (the
 * "License"); you may not use this file except in compliance
 * with the License.  You may obtain a copy of the License at
 *
 *     http://www.apache.org/licenses/LICENSE-2.0
 *
 * Unless required by applicable law or agreed to in writing, software
 * distributed under the License is distributed on an "AS IS" BASIS,
 * WITHOUT WARRANTIES OR CONDITIONS OF ANY KIND, either express or implied.
 * See the License for the specific language governing permissions and
 * limitations under the License.
 */
package org.apache.ambari.server.controller.internal;

import java.text.MessageFormat;
import java.util.ArrayList;
import java.util.Collection;
import java.util.HashMap;
import java.util.HashSet;
import java.util.List;
import java.util.Map;
import java.util.Map.Entry;
import java.util.Set;

<<<<<<< HEAD
=======
import com.google.inject.Provider;
import com.google.inject.persist.Transactional;
>>>>>>> 7bd1a2a3
import org.apache.ambari.server.AmbariException;
import org.apache.ambari.server.ObjectNotFoundException;
import org.apache.ambari.server.api.resources.OperatingSystemResourceDefinition;
import org.apache.ambari.server.api.resources.RepositoryResourceDefinition;
import org.apache.ambari.server.api.services.AmbariMetaInfo;
import org.apache.ambari.server.controller.spi.NoSuchParentResourceException;
import org.apache.ambari.server.controller.spi.NoSuchResourceException;
import org.apache.ambari.server.controller.spi.Predicate;
import org.apache.ambari.server.controller.spi.Request;
import org.apache.ambari.server.controller.spi.RequestStatus;
import org.apache.ambari.server.controller.spi.Resource;
import org.apache.ambari.server.controller.spi.Resource.Type;
import org.apache.ambari.server.controller.spi.ResourceAlreadyExistsException;
import org.apache.ambari.server.controller.spi.SystemException;
import org.apache.ambari.server.controller.spi.UnsupportedPropertyException;
import org.apache.ambari.server.controller.utilities.PropertyHelper;
import org.apache.ambari.server.orm.dao.ClusterVersionDAO;
import org.apache.ambari.server.orm.dao.RepositoryVersionDAO;
import org.apache.ambari.server.orm.dao.StackDAO;
import org.apache.ambari.server.orm.entities.ClusterVersionEntity;
import org.apache.ambari.server.orm.entities.OperatingSystemEntity;
import org.apache.ambari.server.orm.entities.RepositoryEntity;
import org.apache.ambari.server.orm.entities.RepositoryVersionEntity;
import org.apache.ambari.server.orm.entities.StackEntity;
import org.apache.ambari.server.state.Cluster;
import org.apache.ambari.server.state.Clusters;
import org.apache.ambari.server.state.OperatingSystemInfo;
import org.apache.ambari.server.state.RepositoryType;
import org.apache.ambari.server.state.RepositoryVersionState;
import org.apache.ambari.server.state.StackId;
import org.apache.ambari.server.state.StackInfo;
import org.apache.ambari.server.state.stack.UpgradePack;
import org.apache.ambari.server.state.stack.upgrade.RepositoryVersionHelper;
import org.apache.commons.lang.ObjectUtils;
import org.apache.commons.lang.StringUtils;

import com.google.common.collect.Lists;
import com.google.common.collect.Sets;
import com.google.gson.Gson;
import com.google.inject.Inject;
import com.google.inject.persist.Transactional;

/**
 * Resource provider for repository versions resources.
 */
public class RepositoryVersionResourceProvider extends AbstractResourceProvider {

  // ----- Property ID constants ---------------------------------------------

  public static final String REPOSITORY_VERSION_ID_PROPERTY_ID                 = PropertyHelper.getPropertyId("RepositoryVersions", "id");
  public static final String REPOSITORY_VERSION_STACK_NAME_PROPERTY_ID         = PropertyHelper.getPropertyId("RepositoryVersions", "stack_name");
  public static final String REPOSITORY_VERSION_STACK_VERSION_PROPERTY_ID      = PropertyHelper.getPropertyId("RepositoryVersions", "stack_version");
  public static final String REPOSITORY_VERSION_REPOSITORY_VERSION_PROPERTY_ID = PropertyHelper.getPropertyId("RepositoryVersions", "repository_version");
  public static final String REPOSITORY_VERSION_DISPLAY_NAME_PROPERTY_ID       = PropertyHelper.getPropertyId("RepositoryVersions", "display_name");
<<<<<<< HEAD
  public static final String REPOSITORY_VERSION_UPGRADE_PACK_PROPERTY_ID       = PropertyHelper.getPropertyId("RepositoryVersions", "upgrade_pack");
  public static final String REPOSITORY_VERSION_TYPE_PROPERTY_ID               = "RepositoryVersions/type";
  public static final String REPOSITORY_VERSION_COMPONENTS                     = "RepositoryVersions/components";
=======
>>>>>>> 7bd1a2a3
  public static final String SUBRESOURCE_OPERATING_SYSTEMS_PROPERTY_ID         = new OperatingSystemResourceDefinition().getPluralName();
  public static final String SUBRESOURCE_REPOSITORIES_PROPERTY_ID              = new RepositoryResourceDefinition().getPluralName();

  @SuppressWarnings("serial")
  private static Set<String> pkPropertyIds = new HashSet<String>() {
    {
      add(REPOSITORY_VERSION_ID_PROPERTY_ID);
    }
  };

  @SuppressWarnings("serial")
<<<<<<< HEAD
  public static Set<String> propertyIds = Sets.newHashSet(
      REPOSITORY_VERSION_ID_PROPERTY_ID,
      REPOSITORY_VERSION_REPOSITORY_VERSION_PROPERTY_ID,
      REPOSITORY_VERSION_DISPLAY_NAME_PROPERTY_ID,
      REPOSITORY_VERSION_STACK_NAME_PROPERTY_ID,
      REPOSITORY_VERSION_STACK_VERSION_PROPERTY_ID,
      REPOSITORY_VERSION_UPGRADE_PACK_PROPERTY_ID,
      SUBRESOURCE_OPERATING_SYSTEMS_PROPERTY_ID,
      REPOSITORY_VERSION_TYPE_PROPERTY_ID,
      REPOSITORY_VERSION_COMPONENTS);
=======
  public static Set<String> propertyIds = new HashSet<String>() {
    {
      add(REPOSITORY_VERSION_ID_PROPERTY_ID);
      add(REPOSITORY_VERSION_REPOSITORY_VERSION_PROPERTY_ID);
      add(REPOSITORY_VERSION_DISPLAY_NAME_PROPERTY_ID);
      add(REPOSITORY_VERSION_STACK_NAME_PROPERTY_ID);
      add(REPOSITORY_VERSION_STACK_VERSION_PROPERTY_ID);
      add(SUBRESOURCE_OPERATING_SYSTEMS_PROPERTY_ID);
    }
  };
>>>>>>> 7bd1a2a3

  @SuppressWarnings("serial")
  public static Map<Type, String> keyPropertyIds = new HashMap<Type, String>() {
    {
      put(Type.Stack, REPOSITORY_VERSION_STACK_NAME_PROPERTY_ID);
      put(Type.StackVersion, REPOSITORY_VERSION_STACK_VERSION_PROPERTY_ID);
      put(Type.RepositoryVersion, REPOSITORY_VERSION_ID_PROPERTY_ID);
    }
  };

  @Inject
  private Gson gson;

  @Inject
  private RepositoryVersionDAO repositoryVersionDAO;

  @Inject
  private ClusterVersionDAO clusterVersionDAO;

  @Inject
  private AmbariMetaInfo ambariMetaInfo;

  @Inject
  private RepositoryVersionHelper repositoryVersionHelper;

  @Inject
  private Provider<Clusters> clusters;

  /**
   * Data access object used for lookup up stacks.
   */
  @Inject
  private StackDAO stackDAO;

  /**
   * Create a new resource provider.
   *
   */
  public RepositoryVersionResourceProvider() {
    super(propertyIds, keyPropertyIds);
  }

  @Override
  public RequestStatus createResources(final Request request)
      throws SystemException,
      UnsupportedPropertyException,
      ResourceAlreadyExistsException,
      NoSuchParentResourceException {

    for (final Map<String, Object> properties : request.getProperties()) {
      createResources(new Command<Void>() {

        @Override
        public Void invoke() throws AmbariException {
          final String[] requiredProperties = {
            REPOSITORY_VERSION_DISPLAY_NAME_PROPERTY_ID,
            SUBRESOURCE_OPERATING_SYSTEMS_PROPERTY_ID,
            REPOSITORY_VERSION_STACK_NAME_PROPERTY_ID,
            REPOSITORY_VERSION_STACK_VERSION_PROPERTY_ID,
            REPOSITORY_VERSION_REPOSITORY_VERSION_PROPERTY_ID
          };
          for (String propertyName : requiredProperties) {
            if (properties.get(propertyName) == null) {
              throw new AmbariException("Property " + propertyName + " should be provided");
            }
          }
          final RepositoryVersionEntity entity = toRepositoryVersionEntity(properties);

          if (repositoryVersionDAO.findByDisplayName(entity.getDisplayName()) != null) {
            throw new AmbariException("Repository version with name " + entity.getDisplayName() + " already exists");
          }
          if (repositoryVersionDAO.findByStackAndVersion(entity.getStack(), entity.getVersion()) != null) {
            throw new AmbariException("Repository version for stack " + entity.getStack() + " and version " + entity.getVersion() + " already exists");
          }
          validateRepositoryVersion(entity);
          repositoryVersionDAO.create(entity);
          notifyCreate(Resource.Type.RepositoryVersion, request);
          return null;
        }
      });
    }

    return getRequestStatus(null);
  }

  @Override
  public Set<Resource> getResources(Request request, Predicate predicate)
      throws SystemException, UnsupportedPropertyException, NoSuchResourceException, NoSuchParentResourceException {
    final Set<Resource> resources = new HashSet<Resource>();
    final Set<String> requestedIds = getRequestPropertyIds(request, predicate);
    final Set<Map<String, Object>> propertyMaps = getPropertyMaps(predicate);

    List<RepositoryVersionEntity> requestedEntities = new ArrayList<RepositoryVersionEntity>();
    for (Map<String, Object> propertyMap: propertyMaps) {
      final StackId stackId = getStackInformationFromUrl(propertyMap);

      if (stackId != null && propertyMaps.size() == 1 && propertyMap.get(REPOSITORY_VERSION_ID_PROPERTY_ID) == null) {
        requestedEntities.addAll(repositoryVersionDAO.findByStack(stackId));
      } else {
        final Long id;
        try {
          id = Long.parseLong(propertyMap.get(REPOSITORY_VERSION_ID_PROPERTY_ID).toString());
        } catch (Exception ex) {
          throw new SystemException("Repository version should have numerical id");
        }
        final RepositoryVersionEntity entity = repositoryVersionDAO.findByPK(id);
        if (entity == null) {
          throw new NoSuchResourceException("There is no repository version with id " + id);
        } else {
          requestedEntities.add(entity);
        }
      }
    }

    for (RepositoryVersionEntity entity: requestedEntities) {
      final Resource resource = new ResourceImpl(Resource.Type.RepositoryVersion);

      setResourceProperty(resource, REPOSITORY_VERSION_ID_PROPERTY_ID, entity.getId(), requestedIds);
      setResourceProperty(resource, REPOSITORY_VERSION_STACK_NAME_PROPERTY_ID, entity.getStackName(), requestedIds);
      setResourceProperty(resource, REPOSITORY_VERSION_STACK_VERSION_PROPERTY_ID, entity.getStackVersion(), requestedIds);
      setResourceProperty(resource, REPOSITORY_VERSION_DISPLAY_NAME_PROPERTY_ID, entity.getDisplayName(), requestedIds);
      setResourceProperty(resource, REPOSITORY_VERSION_REPOSITORY_VERSION_PROPERTY_ID, entity.getVersion(), requestedIds);
      setResourceProperty(resource, REPOSITORY_VERSION_TYPE_PROPERTY_ID, entity.getType(), requestedIds);

      if (isPropertyRequested(REPOSITORY_VERSION_COMPONENTS, requestedIds)) {
        Map<String, List<String>> map = new HashMap<>();

        // !!! sort via ordering first?

        for (RepositoryVersionEntity.Component comp : entity.getComponents()) {
          if (!map.containsKey(comp.getService())) {
            map.put(comp.getService(), new ArrayList<String>());
          }
          map.get(comp.getService()).add(comp.getComponent());
        }

        setResourceProperty(resource, REPOSITORY_VERSION_COMPONENTS, map, requestedIds);
      }

      resources.add(resource);
    }
    return resources;
  }

  @Override
  @Transactional
  public RequestStatus updateResources(Request request, Predicate predicate)
    throws SystemException, UnsupportedPropertyException, NoSuchResourceException, NoSuchParentResourceException {
    final Set<Map<String, Object>> propertyMaps = request.getProperties();

    modifyResources(new Command<Void>() {
      @Override
      public Void invoke() throws AmbariException {
        for (Map<String, Object> propertyMap : propertyMaps) {
          final Long id;
          try {
            id = Long.parseLong(propertyMap.get(REPOSITORY_VERSION_ID_PROPERTY_ID).toString());
          } catch (Exception ex) {
            throw new AmbariException("Repository version should have numerical id");
          }

          final RepositoryVersionEntity entity = repositoryVersionDAO.findByPK(id);
          if (entity == null) {
            throw new ObjectNotFoundException("There is no repository version with id " + id);
          }

          // Prevent changing repo version if there's already a cluster version that has performed some meaningful action on it.
          StackEntity stackEntity = entity.getStack();
          String stackName = stackEntity.getStackName();
          String stackVersion = stackEntity.getStackVersion();

          final List<ClusterVersionEntity> clusterVersionEntities = clusterVersionDAO.findByStackAndVersion(
              stackName, stackVersion, entity.getVersion());

          if (!clusterVersionEntities.isEmpty()) {
            final ClusterVersionEntity firstClusterVersion = clusterVersionEntities.get(0);
            throw new AmbariException("Upgrade pack can't be changed for repository version which has a state of " +
              firstClusterVersion.getState().name() + " on cluster " + firstClusterVersion.getClusterEntity().getClusterName());
          }

          List<OperatingSystemEntity> operatingSystemEntities = null;

          if (StringUtils.isNotBlank(ObjectUtils.toString(propertyMap.get(SUBRESOURCE_OPERATING_SYSTEMS_PROPERTY_ID)))) {
            final Object operatingSystems = propertyMap.get(SUBRESOURCE_OPERATING_SYSTEMS_PROPERTY_ID);
            final String operatingSystemsJson = gson.toJson(operatingSystems);
            try {
              operatingSystemEntities = repositoryVersionHelper.parseOperatingSystems(operatingSystemsJson);
            } catch (Exception ex) {
              throw new AmbariException("Json structure for operating systems is incorrect", ex);
            }
            entity.setOperatingSystems(operatingSystemsJson);
          }

          if (StringUtils.isNotBlank(ObjectUtils.toString(propertyMap.get(REPOSITORY_VERSION_DISPLAY_NAME_PROPERTY_ID)))) {
            entity.setDisplayName(propertyMap.get(REPOSITORY_VERSION_DISPLAY_NAME_PROPERTY_ID).toString());
          }

          validateRepositoryVersion(entity);
          repositoryVersionDAO.merge(entity);

          //
          // Update metaInfo table as well
          //
          if (operatingSystemEntities != null) {
            String entityStackName = entity.getStackName();
            String entityStackVersion = entity.getStackVersion();
            for (OperatingSystemEntity osEntity : operatingSystemEntities) {
              List<RepositoryEntity> repositories = osEntity.getRepositories();
              for (RepositoryEntity repository : repositories) {
                ambariMetaInfo.updateRepoBaseURL(entityStackName, entityStackVersion, osEntity.getOsType(), repository.getRepositoryId(), repository.getBaseUrl());
              }
            }
          }
        }
        return null;
      }
    });

    return getRequestStatus(null);
  }

  @Override
  public RequestStatus deleteResources(Predicate predicate)
      throws SystemException, UnsupportedPropertyException, NoSuchResourceException, NoSuchParentResourceException {
    final Set<Map<String, Object>> propertyMaps = getPropertyMaps(predicate);

    final List<RepositoryVersionEntity> entitiesToBeRemoved = new ArrayList<RepositoryVersionEntity>();
    for (Map<String, Object> propertyMap : propertyMaps) {
      final Long id;
      try {
        id = Long.parseLong(propertyMap.get(REPOSITORY_VERSION_ID_PROPERTY_ID).toString());
      } catch (Exception ex) {
        throw new SystemException("Repository version should have numerical id");
      }

      final RepositoryVersionEntity entity = repositoryVersionDAO.findByPK(id);
      if (entity == null) {
        throw new NoSuchResourceException("There is no repository version with id " + id);
      }

      StackEntity stackEntity = entity.getStack();
      String stackName = stackEntity.getStackName();
      String stackVersion = stackEntity.getStackVersion();

      final List<ClusterVersionEntity> clusterVersionEntities = clusterVersionDAO.findByStackAndVersion(
          stackName, stackVersion, entity.getVersion());

      final List<RepositoryVersionState> forbiddenToDeleteStates = Lists.newArrayList(
          RepositoryVersionState.CURRENT,
          RepositoryVersionState.INSTALLED,
          RepositoryVersionState.INSTALLING,
          RepositoryVersionState.UPGRADED,
          RepositoryVersionState.UPGRADING);
      for (ClusterVersionEntity clusterVersionEntity : clusterVersionEntities) {
        if (clusterVersionEntity.getRepositoryVersion().getId().equals(id) && forbiddenToDeleteStates.contains(clusterVersionEntity.getState())) {
          throw new SystemException("Repository version can't be deleted as it is " +
              clusterVersionEntity.getState().name() + " on cluster " + clusterVersionEntity.getClusterEntity().getClusterName());
        }
      }

      entitiesToBeRemoved.add(entity);
    }

    for (RepositoryVersionEntity entity: entitiesToBeRemoved) {
      repositoryVersionDAO.remove(entity);
    }

    return getRequestStatus(null);
  }

  @Override
  protected Set<String> getPKPropertyIds() {
    return pkPropertyIds;
  }

  /**
   * Validates newly created repository versions to contain actual information.
   *
   * @param repositoryVersion repository version
   * @throws AmbariException exception with error message
   */
  protected void validateRepositoryVersion(RepositoryVersionEntity repositoryVersion) throws AmbariException {
    final StackId requiredStack = new StackId(repositoryVersion.getStack());

    final String requiredStackName = requiredStack.getStackName();
    final String requiredStackVersion = requiredStack.getStackVersion();
    final String requiredStackId = requiredStack.getStackId();

    if (!upgradePackExists(repositoryVersion.getVersion())) {
      throw new AmbariException("Stack " + requiredStackId + " doesn't have upgrade packages");
    }

    // List of all repo urls that are already added at stack
    Set<String> existingRepoUrls = new HashSet<String>();
    List<RepositoryVersionEntity> existingRepoVersions = repositoryVersionDAO.findByStack(requiredStack);
    for (RepositoryVersionEntity existingRepoVersion : existingRepoVersions) {
      for (OperatingSystemEntity operatingSystemEntity : existingRepoVersion.getOperatingSystems()) {
        for (RepositoryEntity repositoryEntity : operatingSystemEntity.getRepositories()) {
          if (! repositoryEntity.getRepositoryId().startsWith("HDP-UTILS") &&  // HDP-UTILS is shared between repo versions
                  ! existingRepoVersion.getId().equals(repositoryVersion.getId())) { // Allow modifying already defined repo version
            existingRepoUrls.add(repositoryEntity.getBaseUrl());
          }
        }
      }
    }

    // check that repositories contain only supported operating systems
    final Set<String> osSupported = new HashSet<String>();
    for (OperatingSystemInfo osInfo: ambariMetaInfo.getOperatingSystems(requiredStackName, requiredStackVersion)) {
      osSupported.add(osInfo.getOsType());
    }
    final Set<String> osRepositoryVersion = new HashSet<String>();
    for (OperatingSystemEntity os: repositoryVersion.getOperatingSystems()) {
      osRepositoryVersion.add(os.getOsType());

      for (RepositoryEntity repositoryEntity : os.getRepositories()) {
        String baseUrl = repositoryEntity.getBaseUrl();
        if (existingRepoUrls.contains(baseUrl)) {
          throw new AmbariException("Base url " + baseUrl + " is already defined for another repository version. " +
                  "Setting up base urls that contain the same versions of components will cause rolling upgrade to fail.");
        }
      }
    }
    if (osRepositoryVersion.isEmpty()) {
      throw new AmbariException("At least one set of repositories for OS should be provided");
    }
    for (String os: osRepositoryVersion) {
      if (!osSupported.contains(os)) {
        throw new AmbariException("Operating system type " + os + " is not supported by stack " + requiredStackId);
      }
    }

    if (!RepositoryVersionEntity.isVersionInStack(repositoryVersion.getStackId(), repositoryVersion.getVersion())) {
      throw new AmbariException(MessageFormat.format("Version {0} needs to belong to stack {1}",
          repositoryVersion.getVersion(), repositoryVersion.getStackName() + "-" + repositoryVersion.getStackVersion()));
    }
  }

  /**
   * Check for required upgrade pack across all stack definitions
   * @param checkVersion version to check (e.g. 2.2.3.0-1111)
   * @return existence flag
   */
  private boolean upgradePackExists(String checkVersion) throws AmbariException{
    Collection<StackInfo> stacks = new ArrayList<StackInfo>();

    // Search results only in the installed stacks
    for (Cluster cluster:clusters.get().getClusters().values()){
      stacks.add(ambariMetaInfo.getStack(cluster.getCurrentStackVersion().getStackName(),
                                          cluster.getCurrentStackVersion().getStackVersion()));
    }

    for (StackInfo si: stacks){
      Map<String, UpgradePack> upgradePacks = si.getUpgradePacks();
      if (upgradePacks!=null) {
        for (UpgradePack upgradePack: upgradePacks.values()){
          if (upgradePack.canBeApplied(checkVersion)) {
            // If we found at least one match, the rest could be skipped
            return true;
          }
        }
      }
    }
   return false;
  }


  /**
   * Transforms map of json properties to repository version entity.
   *
   * @param properties json map
   * @return constructed entity
   * @throws AmbariException if some properties are missing or json has incorrect structure
   */
  protected RepositoryVersionEntity toRepositoryVersionEntity(Map<String, Object> properties) throws AmbariException {
    final RepositoryVersionEntity entity = new RepositoryVersionEntity();
    final String stackName = properties.get(REPOSITORY_VERSION_STACK_NAME_PROPERTY_ID).toString();
    final String stackVersion = properties.get(REPOSITORY_VERSION_STACK_VERSION_PROPERTY_ID).toString();

    StackEntity stackEntity = stackDAO.find(stackName, stackVersion);

    entity.setDisplayName(properties.get(REPOSITORY_VERSION_DISPLAY_NAME_PROPERTY_ID).toString());
    entity.setStack(stackEntity);

    entity.setVersion(properties.get(REPOSITORY_VERSION_REPOSITORY_VERSION_PROPERTY_ID).toString());
    final Object operatingSystems = properties.get(SUBRESOURCE_OPERATING_SYSTEMS_PROPERTY_ID);
    final String operatingSystemsJson = gson.toJson(operatingSystems);
    try {
      repositoryVersionHelper.parseOperatingSystems(operatingSystemsJson);
    } catch (Exception ex) {
      throw new AmbariException("Json structure for operating systems is incorrect", ex);
    }
    entity.setOperatingSystems(operatingSystemsJson);
<<<<<<< HEAD
    entity.setUpgradePackage(repositoryVersionHelper.getUpgradePackageName(stackName, stackVersion, entity.getVersion()));


    List<RepositoryVersionEntity.Component> components = null;
    int i = 1;

    for (Entry<String, Object> entry : properties.entrySet()) {
      if (entry.getKey().startsWith(REPOSITORY_VERSION_COMPONENTS)) {
        if (null == components) {
          components = new ArrayList<>();
        }

        String serviceName = PropertyHelper.getPropertyName(entry.getKey());
        Collection<String> componentNames = (Collection<String>) entry.getValue();

        for (String componentName : componentNames) {
          components.add(new RepositoryVersionEntity.Component(serviceName, componentName, i++));
        }
      }
    }

    if (null != components) {
      entity.setType(RepositoryType.PATCH);
      entity.setComponents(components);
    }

=======
>>>>>>> 7bd1a2a3
    return entity;
  }

  protected StackId getStackInformationFromUrl(Map<String, Object> propertyMap) {
    if (propertyMap.containsKey(REPOSITORY_VERSION_STACK_NAME_PROPERTY_ID) && propertyMap.containsKey(REPOSITORY_VERSION_STACK_VERSION_PROPERTY_ID)) {
      return new StackId(propertyMap.get(REPOSITORY_VERSION_STACK_NAME_PROPERTY_ID).toString(), propertyMap.get(REPOSITORY_VERSION_STACK_VERSION_PROPERTY_ID).toString());
    }
    return null;
  }

}<|MERGE_RESOLUTION|>--- conflicted
+++ resolved
@@ -27,11 +27,6 @@
 import java.util.Map.Entry;
 import java.util.Set;
 
-<<<<<<< HEAD
-=======
-import com.google.inject.Provider;
-import com.google.inject.persist.Transactional;
->>>>>>> 7bd1a2a3
 import org.apache.ambari.server.AmbariException;
 import org.apache.ambari.server.ObjectNotFoundException;
 import org.apache.ambari.server.api.resources.OperatingSystemResourceDefinition;
@@ -72,6 +67,7 @@
 import com.google.common.collect.Sets;
 import com.google.gson.Gson;
 import com.google.inject.Inject;
+import com.google.inject.Provider;
 import com.google.inject.persist.Transactional;
 
 /**
@@ -86,12 +82,8 @@
   public static final String REPOSITORY_VERSION_STACK_VERSION_PROPERTY_ID      = PropertyHelper.getPropertyId("RepositoryVersions", "stack_version");
   public static final String REPOSITORY_VERSION_REPOSITORY_VERSION_PROPERTY_ID = PropertyHelper.getPropertyId("RepositoryVersions", "repository_version");
   public static final String REPOSITORY_VERSION_DISPLAY_NAME_PROPERTY_ID       = PropertyHelper.getPropertyId("RepositoryVersions", "display_name");
-<<<<<<< HEAD
-  public static final String REPOSITORY_VERSION_UPGRADE_PACK_PROPERTY_ID       = PropertyHelper.getPropertyId("RepositoryVersions", "upgrade_pack");
   public static final String REPOSITORY_VERSION_TYPE_PROPERTY_ID               = "RepositoryVersions/type";
   public static final String REPOSITORY_VERSION_COMPONENTS                     = "RepositoryVersions/components";
-=======
->>>>>>> 7bd1a2a3
   public static final String SUBRESOURCE_OPERATING_SYSTEMS_PROPERTY_ID         = new OperatingSystemResourceDefinition().getPluralName();
   public static final String SUBRESOURCE_REPOSITORIES_PROPERTY_ID              = new RepositoryResourceDefinition().getPluralName();
 
@@ -103,29 +95,15 @@
   };
 
   @SuppressWarnings("serial")
-<<<<<<< HEAD
   public static Set<String> propertyIds = Sets.newHashSet(
       REPOSITORY_VERSION_ID_PROPERTY_ID,
       REPOSITORY_VERSION_REPOSITORY_VERSION_PROPERTY_ID,
       REPOSITORY_VERSION_DISPLAY_NAME_PROPERTY_ID,
       REPOSITORY_VERSION_STACK_NAME_PROPERTY_ID,
       REPOSITORY_VERSION_STACK_VERSION_PROPERTY_ID,
-      REPOSITORY_VERSION_UPGRADE_PACK_PROPERTY_ID,
       SUBRESOURCE_OPERATING_SYSTEMS_PROPERTY_ID,
       REPOSITORY_VERSION_TYPE_PROPERTY_ID,
       REPOSITORY_VERSION_COMPONENTS);
-=======
-  public static Set<String> propertyIds = new HashSet<String>() {
-    {
-      add(REPOSITORY_VERSION_ID_PROPERTY_ID);
-      add(REPOSITORY_VERSION_REPOSITORY_VERSION_PROPERTY_ID);
-      add(REPOSITORY_VERSION_DISPLAY_NAME_PROPERTY_ID);
-      add(REPOSITORY_VERSION_STACK_NAME_PROPERTY_ID);
-      add(REPOSITORY_VERSION_STACK_VERSION_PROPERTY_ID);
-      add(SUBRESOURCE_OPERATING_SYSTEMS_PROPERTY_ID);
-    }
-  };
->>>>>>> 7bd1a2a3
 
   @SuppressWarnings("serial")
   public static Map<Type, String> keyPropertyIds = new HashMap<Type, String>() {
@@ -519,9 +497,6 @@
       throw new AmbariException("Json structure for operating systems is incorrect", ex);
     }
     entity.setOperatingSystems(operatingSystemsJson);
-<<<<<<< HEAD
-    entity.setUpgradePackage(repositoryVersionHelper.getUpgradePackageName(stackName, stackVersion, entity.getVersion()));
-
 
     List<RepositoryVersionEntity.Component> components = null;
     int i = 1;
@@ -546,8 +521,6 @@
       entity.setComponents(components);
     }
 
-=======
->>>>>>> 7bd1a2a3
     return entity;
   }
 
