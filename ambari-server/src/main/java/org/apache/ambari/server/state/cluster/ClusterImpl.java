/**
 * Licensed to the Apache Software Foundation (ASF) under one
 * or more contributor license agreements.  See the NOTICE file
 * distributed with this work for additional information
 * regarding copyright ownership.  The ASF licenses this file
 * to you under the Apache License, Version 2.0 (the
 * "License"); you may not use this file except in compliance
 * with the License.  You may obtain a copy of the License at
 *
 *     http://www.apache.org/licenses/LICENSE-2.0
 *
 * Unless required by applicable law or agreed to in writing, software
 * distributed under the License is distributed on an "AS IS" BASIS,
 * WITHOUT WARRANTIES OR CONDITIONS OF ANY KIND, either express or implied.
 * See the License for the specific language governing permissions and
 * limitations under the License.
 */

package org.apache.ambari.server.state.cluster;

import java.util.ArrayList;
import java.util.Collection;
import java.util.Collections;
import java.util.HashMap;
import java.util.HashSet;
import java.util.Iterator;
import java.util.List;
import java.util.Map;
import java.util.Map.Entry;
import java.util.Set;
import java.util.TreeMap;
import java.util.concurrent.CopyOnWriteArrayList;
import java.util.concurrent.locks.Lock;
import java.util.concurrent.locks.ReadWriteLock;
import java.util.concurrent.locks.ReentrantReadWriteLock;

import javax.persistence.RollbackException;

import org.apache.ambari.server.AmbariException;
import org.apache.ambari.server.ObjectNotFoundException;
import org.apache.ambari.server.ParentObjectNotFoundException;
import org.apache.ambari.server.ServiceComponentHostNotFoundException;
import org.apache.ambari.server.ServiceNotFoundException;
import org.apache.ambari.server.api.services.AmbariMetaInfo;
import org.apache.ambari.server.controller.ClusterResponse;
import org.apache.ambari.server.controller.ConfigurationResponse;
import org.apache.ambari.server.controller.MaintenanceStateHelper;
import org.apache.ambari.server.controller.ServiceConfigVersionResponse;
import org.apache.ambari.server.orm.RequiresSession;
import org.apache.ambari.server.orm.cache.ConfigGroupHostMapping;
import org.apache.ambari.server.orm.cache.HostConfigMapping;
import org.apache.ambari.server.orm.dao.AlertDefinitionDAO;
import org.apache.ambari.server.orm.dao.ClusterDAO;
import org.apache.ambari.server.orm.dao.ClusterStateDAO;
import org.apache.ambari.server.orm.dao.ConfigGroupHostMappingDAO;
import org.apache.ambari.server.orm.dao.HostConfigMappingDAO;
import org.apache.ambari.server.orm.dao.ServiceConfigDAO;
import org.apache.ambari.server.orm.entities.ClusterConfigEntity;
import org.apache.ambari.server.orm.entities.ClusterConfigMappingEntity;
import org.apache.ambari.server.orm.entities.ClusterEntity;
import org.apache.ambari.server.orm.entities.ClusterServiceEntity;
import org.apache.ambari.server.orm.entities.ClusterStateEntity;
import org.apache.ambari.server.orm.entities.ConfigGroupEntity;
import org.apache.ambari.server.orm.entities.PermissionEntity;
import org.apache.ambari.server.orm.entities.PrivilegeEntity;
import org.apache.ambari.server.orm.entities.RequestScheduleEntity;
import org.apache.ambari.server.orm.entities.ResourceEntity;
import org.apache.ambari.server.orm.entities.ServiceConfigEntity;
import org.apache.ambari.server.state.Alert;
import org.apache.ambari.server.state.Cluster;
import org.apache.ambari.server.state.ClusterHealthReport;
import org.apache.ambari.server.state.Clusters;
import org.apache.ambari.server.state.Config;
import org.apache.ambari.server.state.ConfigFactory;
import org.apache.ambari.server.state.ConfigHelper;
import org.apache.ambari.server.state.ConfigVersionHelper;
import org.apache.ambari.server.state.DesiredConfig;
import org.apache.ambari.server.state.Host;
import org.apache.ambari.server.state.HostHealthStatus;
import org.apache.ambari.server.state.MaintenanceState;
import org.apache.ambari.server.state.PropertyInfo;
import org.apache.ambari.server.state.Service;
import org.apache.ambari.server.state.ServiceComponent;
import org.apache.ambari.server.state.ServiceComponentHost;
import org.apache.ambari.server.state.ServiceComponentHostEvent;
import org.apache.ambari.server.state.ServiceFactory;
import org.apache.ambari.server.state.ServiceInfo;
import org.apache.ambari.server.state.StackId;
import org.apache.ambari.server.state.State;
import org.apache.ambari.server.state.configgroup.ConfigGroup;
import org.apache.ambari.server.state.configgroup.ConfigGroupFactory;
import org.apache.ambari.server.state.fsm.InvalidStateTransitionException;
import org.apache.ambari.server.state.scheduler.RequestExecution;
import org.apache.ambari.server.state.scheduler.RequestExecutionFactory;
import org.apache.commons.collections.CollectionUtils;
import org.apache.commons.collections.Predicate;
import org.apache.commons.lang.StringUtils;
import org.slf4j.Logger;
import org.slf4j.LoggerFactory;

import com.google.common.collect.HashMultimap;
import com.google.common.collect.ListMultimap;
import com.google.common.collect.Multimap;
import com.google.gson.Gson;
import com.google.inject.Inject;
import com.google.inject.Injector;
import com.google.inject.assistedinject.Assisted;
import com.google.inject.persist.Transactional;

public class ClusterImpl implements Cluster {

  private static final Logger LOG =
    LoggerFactory.getLogger(ClusterImpl.class);

  @Inject
  private Clusters clusters;

  private StackId desiredStackVersion;

  private volatile Map<String, Service> services = null;

  /**
   * [ Config Type -> [ Config Version Tag -> Config ] ]
   */
  private Map<String, Map<String, Config>> allConfigs;

  /**
   * [ ServiceName -> [ ServiceComponentName -> [ HostName -> [ ... ] ] ] ]
   */
  private Map<String, Map<String, Map<String, ServiceComponentHost>>>
    serviceComponentHosts;

  /**
   * [ HostName -> [ ... ] ]
   */
  private Map<String, List<ServiceComponentHost>>
    serviceComponentHostsByHost;

  /**
   * Map of existing config groups
   */
  private Map<Long, ConfigGroup> clusterConfigGroups;

  /**
   * Map of Request schedules for this cluster
   */
  private Map<Long, RequestExecution> requestExecutions;

  private ReadWriteLock readWriteLock = new ReentrantReadWriteLock();
  private Lock readLock = readWriteLock.readLock();
  private Lock writeLock = readWriteLock.writeLock();

  private final ReadWriteLock clusterGlobalLock = new ReentrantReadWriteLock();

  private ClusterEntity clusterEntity;

  private Set<Alert> clusterAlerts = new HashSet<Alert>();

  private final ConfigVersionHelper configVersionHelper;

  @Inject
  private ClusterDAO clusterDAO;
  @Inject
  private ClusterStateDAO clusterStateDAO;
  @Inject
  private ServiceFactory serviceFactory;
  @Inject
  private ConfigFactory configFactory;
  @Inject
  private Gson gson;
  @Inject
  private HostConfigMappingDAO hostConfigMappingDAO;
  @Inject
  private ConfigGroupFactory configGroupFactory;
  @Inject
  private ConfigGroupHostMappingDAO configGroupHostMappingDAO;
  @Inject
  private RequestExecutionFactory requestExecutionFactory;
  @Inject
  private ConfigHelper configHelper;
  @Inject
  private MaintenanceStateHelper maintenanceStateHelper;
  @Inject
  private AmbariMetaInfo ambariMetaInfo;
  @Inject
  private ServiceConfigDAO serviceConfigDAO;

  @Inject
  private AlertDefinitionDAO alertDefinitionDAO;

  private volatile boolean svcHostsLoaded = false;

  private volatile Multimap<String, String> serviceConfigTypes;

  @Inject
  public ClusterImpl(@Assisted ClusterEntity clusterEntity,
                     Injector injector) throws AmbariException {
    injector.injectMembers(this);
    this.clusterEntity = clusterEntity;

    serviceComponentHosts = new HashMap<String,
      Map<String, Map<String, ServiceComponentHost>>>();
    serviceComponentHostsByHost = new HashMap<String,
      List<ServiceComponentHost>>();
    desiredStackVersion = gson.fromJson(
      clusterEntity.getDesiredStackVersion(), StackId.class);
    allConfigs = new HashMap<String, Map<String, Config>>();
    if (!clusterEntity.getClusterConfigEntities().isEmpty()) {
      for (ClusterConfigEntity entity : clusterEntity.getClusterConfigEntities()) {

        if (!allConfigs.containsKey(entity.getType())) {
          allConfigs.put(entity.getType(), new HashMap<String, Config>());
        }

        Config config = configFactory.createExisting(this, entity);

        allConfigs.get(entity.getType()).put(entity.getTag(), config);
      }
    }

    if (desiredStackVersion != null && !StringUtils.isEmpty(desiredStackVersion.getStackName()) && !
      StringUtils.isEmpty(desiredStackVersion.getStackVersion())) {
      loadServiceConfigTypes();
    }

    configVersionHelper = new ConfigVersionHelper(getConfigLastVersions());
  }


  @Override
  public ReadWriteLock getClusterGlobalLock() {
    return clusterGlobalLock;
  }


  private void loadServiceConfigTypes() throws AmbariException {
    try {
      serviceConfigTypes = collectServiceConfigTypesMapping();
    } catch (AmbariException e) {
      LOG.error("Cannot load stack info:", e);
      throw e;
    }
    LOG.info("Service config types loaded: {}", serviceConfigTypes);
  }

  /**
   * Construct config type to service name mapping
   * @throws AmbariException when stack or its part not found
   */
  private Multimap<String, String> collectServiceConfigTypesMapping() throws AmbariException {
    Multimap<String, String> serviceConfigTypes = HashMultimap.create();

    Map<String, ServiceInfo> serviceInfoMap = null;
    try {
      serviceInfoMap = ambariMetaInfo.getServices(desiredStackVersion.getStackName(), desiredStackVersion.getStackVersion());
    } catch (ParentObjectNotFoundException e) {
      LOG.error("Service config versioning disabled due to exception: ", e);
      return serviceConfigTypes;
    }
    for (Entry<String, ServiceInfo> entry : serviceInfoMap.entrySet()) {
      String serviceName = entry.getKey();
      ServiceInfo serviceInfo = entry.getValue();
      //collect config types for service
      Set<PropertyInfo> properties = ambariMetaInfo.getProperties(desiredStackVersion.getStackName(), desiredStackVersion.getStackVersion(), serviceName);
      for (PropertyInfo property : properties) {
        int extIndex = property.getFilename().indexOf(AmbariMetaInfo.SERVICE_CONFIG_FILE_NAME_POSTFIX);
        String configType = property.getFilename().substring(0, extIndex);
        if (serviceInfo.getExcludedConfigTypes() == null ||
          !serviceInfo.getExcludedConfigTypes().contains(configType)) {
          serviceConfigTypes.put(serviceName, configType);
        }
      }
    }

    return serviceConfigTypes;
  }

  /**
   * Make sure we load all the service host components.
   * We need this for live status checks.
   */
  public void loadServiceHostComponents() {
    loadServices();
    if (svcHostsLoaded) {
      return;
    }
    clusterGlobalLock.writeLock().lock();
    try {
      writeLock.lock();
      try {
        LOG.info("Loading Service Host Components");
        if (svcHostsLoaded) {
          return;
        }
        if (services != null) {
          for (Entry<String, Service> serviceKV : services.entrySet()) {
          /* get all the service component hosts **/
            Service service = serviceKV.getValue();
            if (!serviceComponentHosts.containsKey(service.getName())) {
              serviceComponentHosts.put(service.getName(), new HashMap<String,
                Map<String, ServiceComponentHost>>());
            }
            for (Entry<String, ServiceComponent> svcComponent :
              service.getServiceComponents().entrySet()) {
              ServiceComponent comp = svcComponent.getValue();
              String componentName = svcComponent.getKey();
              if (!serviceComponentHosts.get(service.getName()).containsKey(componentName)) {
                serviceComponentHosts.get(service.getName()).put(componentName,
                  new HashMap<String, ServiceComponentHost>());
              }
              /** Get Service Host Components **/
              for (Entry<String, ServiceComponentHost> svchost :
                comp.getServiceComponentHosts().entrySet()) {
                String hostname = svchost.getKey();
                ServiceComponentHost svcHostComponent = svchost.getValue();
                if (!serviceComponentHostsByHost.containsKey(hostname)) {
                  serviceComponentHostsByHost.put(hostname,
                    new ArrayList<ServiceComponentHost>());
                }
                List<ServiceComponentHost> compList = serviceComponentHostsByHost.get(hostname);
                compList.add(svcHostComponent);

                if (!serviceComponentHosts.get(service.getName()).get(componentName)
                  .containsKey(hostname)) {
                  serviceComponentHosts.get(service.getName()).get(componentName)
                    .put(hostname, svcHostComponent);
                }
              }
            }
          }
        }
        svcHostsLoaded = true;
      } finally {
        writeLock.unlock();
      }
    } finally {
      clusterGlobalLock.writeLock().unlock();
    }

  }

  private void loadServices() {
    //logging here takes too much time
//    LOG.info("clusterEntity " + clusterEntity.getClusterServiceEntities() );
    if (services == null) {
      clusterGlobalLock.writeLock().lock();
      try {
        writeLock.lock();
        try {
          if (services == null) {
            services = new TreeMap<String, Service>();
            if (!clusterEntity.getClusterServiceEntities().isEmpty()) {
              for (ClusterServiceEntity serviceEntity : clusterEntity.getClusterServiceEntities()) {
                services.put(serviceEntity.getServiceName(), serviceFactory.createExisting(this, serviceEntity));
              }
            }
          }
        } finally {
          writeLock.unlock();
        }
      } finally {
        clusterGlobalLock.writeLock().unlock();
      }

    }
  }

  private void loadConfigGroups() {
    if (clusterConfigGroups == null) {
      clusterGlobalLock.writeLock().lock();
      try {
        writeLock.lock();
        try {
          if (clusterConfigGroups == null) {
            clusterConfigGroups = new HashMap<Long, ConfigGroup>();
            if (!clusterEntity.getConfigGroupEntities().isEmpty()) {
              for (ConfigGroupEntity configGroupEntity :
                clusterEntity.getConfigGroupEntities()) {
                clusterConfigGroups.put(configGroupEntity.getGroupId(),
                  configGroupFactory.createExisting(this, configGroupEntity));
              }
            }
          }
        } finally {
          writeLock.unlock();
        }
      } finally {
        clusterGlobalLock.writeLock().unlock();
      }
    }
  }

  private void loadRequestExecutions() {
    if (requestExecutions == null) {
      clusterGlobalLock.writeLock().lock();
      try {
        writeLock.lock();
        try {
          if (requestExecutions == null) {
            requestExecutions = new HashMap<Long, RequestExecution>();
            if (!clusterEntity.getRequestScheduleEntities().isEmpty()) {
              for (RequestScheduleEntity scheduleEntity : clusterEntity
                  .getRequestScheduleEntities()) {
                requestExecutions.put(scheduleEntity.getScheduleId(),
                  requestExecutionFactory.createExisting(this, scheduleEntity));
              }
            }
          }
        } finally {
          writeLock.unlock();
        }
      } finally {
        clusterGlobalLock.writeLock().unlock();
      }
    }
  }

  @Override
  public void addConfigGroup(ConfigGroup configGroup) throws AmbariException {
    loadConfigGroups();
    clusterGlobalLock.writeLock().lock();
    try {
      writeLock.lock();
      try {
        LOG.debug("Adding a new Config group"
          + ", clusterName = " + getClusterName()
          + ", groupName = " + configGroup.getName()
          + ", tag = " + configGroup.getTag());

        if (clusterConfigGroups.containsKey(configGroup.getId())) {
          // The loadConfigGroups will load all groups to memory
          LOG.debug("Config group already exists"
            + ", clusterName = " + getClusterName()
            + ", groupName = " + configGroup.getName()
            + ", groupId = " + configGroup.getId()
            + ", tag = " + configGroup.getTag());
        } else {
          clusterConfigGroups.put(configGroup.getId(), configGroup);
          configHelper.invalidateStaleConfigsCache();
        }

      } finally {
        writeLock.unlock();
      }
    } finally {
      clusterGlobalLock.writeLock().unlock();
    }
  }

  @Override
  public Map<Long, ConfigGroup> getConfigGroups() throws AmbariException {
    loadConfigGroups();
    clusterGlobalLock.readLock().lock();
    try {
      readLock.lock();
      try {
        return Collections.unmodifiableMap(clusterConfigGroups);
      } finally {
        readLock.unlock();
      }
    } finally {
      clusterGlobalLock.readLock().unlock();
    }
  }

  @Override
  public Map<Long, ConfigGroup> getConfigGroupsByHostname(String hostname)
    throws AmbariException {
    Map<Long, ConfigGroup> configGroups = new HashMap<Long, ConfigGroup>();
    Map<Long, ConfigGroup> configGroupMap = getConfigGroups();

    clusterGlobalLock.readLock().lock();
    try {
      readLock.lock();
      try {
        Set<ConfigGroupHostMapping> hostMappingEntities = configGroupHostMappingDAO.findByHost(hostname);

        if (hostMappingEntities != null && !hostMappingEntities.isEmpty()) {
          for (ConfigGroupHostMapping entity : hostMappingEntities) {
            ConfigGroup configGroup = configGroupMap.get(entity.getConfigGroupId());
            if (configGroup != null && !configGroups.containsKey(configGroup.getId())) {
              configGroups.put(configGroup.getId(), configGroup);
            }
          }
        }
        return configGroups;

      } finally {
        readLock.unlock();
      }
    } finally {
      clusterGlobalLock.readLock().unlock();
    }
  }

  @Override
  public void addRequestExecution(RequestExecution requestExecution) throws AmbariException {
    loadRequestExecutions();
    clusterGlobalLock.writeLock().lock();
    try {
      writeLock.lock();
      try {
        LOG.info("Adding a new request schedule"
            + ", clusterName = " + getClusterName()
            + ", id = " + requestExecution.getId()
            + ", description = " + requestExecution.getDescription());

        if (requestExecutions.containsKey(requestExecution.getId())) {
          LOG.debug("Request schedule already exists"
            + ", clusterName = " + getClusterName()
            + ", id = " + requestExecution.getId()
            + ", description = " + requestExecution.getDescription());
        } else {
          requestExecutions.put(requestExecution.getId(), requestExecution);
        }
      } finally {
        writeLock.unlock();
      }
    } finally {
      clusterGlobalLock.writeLock().unlock();
    }
  }

  @Override
  public Map<Long, RequestExecution> getAllRequestExecutions() {
    loadRequestExecutions();
    clusterGlobalLock.readLock().lock();
    try {
      readLock.lock();
      try {
        return Collections.unmodifiableMap(requestExecutions);
      } finally {
        readLock.unlock();
      }
    } finally {
      clusterGlobalLock.readLock().unlock();
    }
  }

  @Override
  public void deleteRequestExecution(Long id) throws AmbariException {
    loadRequestExecutions();
    clusterGlobalLock.writeLock().lock();
    try {
      readWriteLock.writeLock().lock();
      try {
        RequestExecution requestExecution = requestExecutions.get(id);
        if (requestExecution == null) {
          throw new AmbariException("Request schedule does not exists, " +
            "id = " + id);
        }
        LOG.info("Deleting request schedule"
          + ", clusterName = " + getClusterName()
          + ", id = " + requestExecution.getId()
          + ", description = " + requestExecution.getDescription());

        requestExecution.delete();
        requestExecutions.remove(id);
      } finally {
        readWriteLock.writeLock().unlock();
      }
    } finally {
      clusterGlobalLock.writeLock().unlock();
    }
  }

  @Override
  public void deleteConfigGroup(Long id) throws AmbariException {
    loadConfigGroups();
    clusterGlobalLock.writeLock().lock();
    try {
      readWriteLock.writeLock().lock();
      try {
        ConfigGroup configGroup = clusterConfigGroups.get(id);
        if (configGroup == null) {
          throw new AmbariException("Config group does not exist, id = " + id);
        }
        LOG.debug("Deleting Config group"
          + ", clusterName = " + getClusterName()
          + ", groupName = " + configGroup.getName()
          + ", groupId = " + configGroup.getId()
          + ", tag = " + configGroup.getTag());

        configGroup.delete();
        clusterConfigGroups.remove(id);
        configHelper.invalidateStaleConfigsCache();
      } finally {
        readWriteLock.writeLock().unlock();
      }
    } finally {
      clusterGlobalLock.writeLock().unlock();
    }
  }

  public ServiceComponentHost getServiceComponentHost(String serviceName,
                                                      String serviceComponentName, String hostname) throws AmbariException {
    loadServiceHostComponents();
    clusterGlobalLock.readLock().lock();
    try {
      readLock.lock();
      try {
        if (!serviceComponentHosts.containsKey(serviceName)
          || !serviceComponentHosts.get(serviceName)
          .containsKey(serviceComponentName)
          || !serviceComponentHosts.get(serviceName).get(serviceComponentName)
          .containsKey(hostname)) {
          throw new ServiceComponentHostNotFoundException(getClusterName(), serviceName,
            serviceComponentName, hostname);
        }
        return serviceComponentHosts.get(serviceName).get(serviceComponentName)
          .get(hostname);
      } finally {
        readLock.unlock();
      }
    } finally {
      clusterGlobalLock.readLock().unlock();
    }

  }

  @Override
  public String getClusterName() {
    clusterGlobalLock.readLock().lock();
    try {
      readLock.lock();
      try {
        return clusterEntity.getClusterName();
      } finally {
        readLock.unlock();
      }
    } finally {
      clusterGlobalLock.readLock().unlock();
    }

  }

  @Override
  public void setClusterName(String clusterName) {
    clusterGlobalLock.readLock().lock();
    try {
      writeLock.lock();
      try {
        String oldName = clusterEntity.getClusterName();
        clusterEntity.setClusterName(clusterName);
        clusterDAO.merge(clusterEntity); //RollbackException possibility if UNIQUE constraint violated
        clusters.updateClusterName(oldName, clusterName);
      } finally {
        writeLock.unlock();
      }
    } finally {
      clusterGlobalLock.readLock().unlock();
    }

  }

  public void addServiceComponentHost(
    ServiceComponentHost svcCompHost) throws AmbariException {
    loadServiceHostComponents();
    clusterGlobalLock.writeLock().lock();
    try {
      writeLock.lock();
      try {
        if (LOG.isDebugEnabled()) {
          LOG.debug("Trying to add ServiceComponentHost to ClusterHostMap cache"
            + ", serviceName=" + svcCompHost.getServiceName()
            + ", componentName=" + svcCompHost.getServiceComponentName()
            + ", hostname=" + svcCompHost.getHostName());
        }

        final String hostname = svcCompHost.getHostName();
        final String serviceName = svcCompHost.getServiceName();
        final String componentName = svcCompHost.getServiceComponentName();
        Set<Cluster> cs = clusters.getClustersForHost(hostname);
        boolean clusterFound = false;
        Iterator<Cluster> iter = cs.iterator();
        while (iter.hasNext()) {
          Cluster c = iter.next();
          if (c.getClusterId() == getClusterId()) {
            clusterFound = true;
            break;
          }
        }
        if (!clusterFound) {
          throw new AmbariException("Host does not belong this cluster"
            + ", hostname=" + hostname
            + ", clusterName=" + getClusterName()
            + ", clusterId=" + getClusterId());
        }

        if (!serviceComponentHosts.containsKey(serviceName)) {
          serviceComponentHosts.put(serviceName,
            new HashMap<String, Map<String, ServiceComponentHost>>());
        }
        if (!serviceComponentHosts.get(serviceName).containsKey(componentName)) {
          serviceComponentHosts.get(serviceName).put(componentName,
            new HashMap<String, ServiceComponentHost>());
        }

        if (serviceComponentHosts.get(serviceName).get(componentName).
          containsKey(hostname)) {
          throw new AmbariException("Duplicate entry for ServiceComponentHost"
            + ", serviceName=" + serviceName
            + ", serviceComponentName" + componentName
            + ", hostname= " + hostname);
        }

        if (!serviceComponentHostsByHost.containsKey(hostname)) {
          serviceComponentHostsByHost.put(hostname,
            new ArrayList<ServiceComponentHost>());
        }

        if (LOG.isDebugEnabled()) {
          LOG.debug("Adding a new ServiceComponentHost"
            + ", clusterName=" + getClusterName()
            + ", clusterId=" + getClusterId()
            + ", serviceName=" + serviceName
            + ", serviceComponentName" + componentName
            + ", hostname= " + hostname);
        }

        serviceComponentHosts.get(serviceName).get(componentName).put(hostname,
          svcCompHost);
        serviceComponentHostsByHost.get(hostname).add(svcCompHost);
      } finally {
        writeLock.unlock();
      }
    } finally {
      clusterGlobalLock.writeLock().unlock();
    }

  }

  @Override
  public void removeServiceComponentHost(ServiceComponentHost svcCompHost)
    throws AmbariException {
    loadServiceHostComponents();
    clusterGlobalLock.writeLock().lock();
    try {
      writeLock.lock();
      try {
        if (LOG.isDebugEnabled()) {
          LOG.debug("Trying to remove ServiceComponentHost to ClusterHostMap cache"
            + ", serviceName=" + svcCompHost.getServiceName()
            + ", componentName=" + svcCompHost.getServiceComponentName()
            + ", hostname=" + svcCompHost.getHostName());
        }

        final String hostname = svcCompHost.getHostName();
        final String serviceName = svcCompHost.getServiceName();
        final String componentName = svcCompHost.getServiceComponentName();
        Set<Cluster> cs = clusters.getClustersForHost(hostname);
        boolean clusterFound = false;
        Iterator<Cluster> iter = cs.iterator();
        while (iter.hasNext()) {
          Cluster c = iter.next();
          if (c.getClusterId() == getClusterId()) {
            clusterFound = true;
            break;
          }
        }
        if (!clusterFound) {
          throw new AmbariException("Host does not belong this cluster"
            + ", hostname=" + hostname
            + ", clusterName=" + getClusterName()
            + ", clusterId=" + getClusterId());
        }

        if (!serviceComponentHosts.containsKey(serviceName)
          || !serviceComponentHosts.get(serviceName).containsKey(componentName)
          || !serviceComponentHosts.get(serviceName).get(componentName).
          containsKey(hostname)) {
          throw new AmbariException("Invalid entry for ServiceComponentHost"
            + ", serviceName=" + serviceName
            + ", serviceComponentName" + componentName
            + ", hostname= " + hostname);
        }
        if (!serviceComponentHostsByHost.containsKey(hostname)) {
          throw new AmbariException("Invalid host entry for ServiceComponentHost"
            + ", serviceName=" + serviceName
            + ", serviceComponentName" + componentName
            + ", hostname= " + hostname);
        }

        ServiceComponentHost schToRemove = null;
        for (ServiceComponentHost sch : serviceComponentHostsByHost.get(hostname)) {
          if (sch.getServiceName().equals(serviceName)
            && sch.getServiceComponentName().equals(componentName)
            && sch.getHostName().equals(hostname)) {
            schToRemove = sch;
            break;
          }
        }

        if (schToRemove == null) {
          LOG.warn("Unavailable in per host cache. ServiceComponentHost"
            + ", serviceName=" + serviceName
            + ", serviceComponentName" + componentName
            + ", hostname= " + hostname);
        }

        if (LOG.isDebugEnabled()) {
          LOG.debug("Removing a ServiceComponentHost"
            + ", clusterName=" + getClusterName()
            + ", clusterId=" + getClusterId()
            + ", serviceName=" + serviceName
            + ", serviceComponentName" + componentName
            + ", hostname= " + hostname);
        }

        serviceComponentHosts.get(serviceName).get(componentName).remove(hostname);
        if (schToRemove != null) {
          serviceComponentHostsByHost.get(hostname).remove(schToRemove);
        }
      } finally {
        writeLock.unlock();
      }
    } finally {
      clusterGlobalLock.writeLock().unlock();
    }

  }

  @Override
  public long getClusterId() {
    clusterGlobalLock.readLock().lock();
    try {
      readLock.lock();
      try {
        return clusterEntity.getClusterId();
      } finally {
        readLock.unlock();
      }
    } finally {
      clusterGlobalLock.readLock().unlock();
    }

  }

  @Override
  public List<ServiceComponentHost> getServiceComponentHosts(
    String hostname) {
    loadServiceHostComponents();
    clusterGlobalLock.readLock().lock();
    try {
      readLock.lock();
      try {
        if (serviceComponentHostsByHost.containsKey(hostname)) {
          return new CopyOnWriteArrayList<ServiceComponentHost>(serviceComponentHostsByHost.get(hostname));
        }
        return new ArrayList<ServiceComponentHost>();
      } finally {
        readLock.unlock();
      }
    } finally {
      clusterGlobalLock.readLock().unlock();
    }

  }

  @Override
  public void addService(Service service)
    throws AmbariException {
    loadServices();
    clusterGlobalLock.writeLock().lock();
    try {
      writeLock.lock();
      try {
        if (LOG.isDebugEnabled()) {
          LOG.debug("Adding a new Service"
            + ", clusterName=" + getClusterName()
            + ", clusterId=" + getClusterId()
            + ", serviceName=" + service.getName());
        }
        if (services.containsKey(service.getName())) {
          throw new AmbariException("Service already exists"
            + ", clusterName=" + getClusterName()
            + ", clusterId=" + getClusterId()
            + ", serviceName=" + service.getName());
        }
        services.put(service.getName(), service);
      } finally {
        writeLock.unlock();
      }
    } finally {
      clusterGlobalLock.writeLock().unlock();
    }

  }

  @Override
  public Service addService(String serviceName) throws AmbariException {
    loadServices();
    clusterGlobalLock.writeLock().lock();
    try {
      writeLock.lock();
      try {
        if (LOG.isDebugEnabled()) {
          LOG.debug("Adding a new Service"
            + ", clusterName=" + getClusterName()
            + ", clusterId=" + getClusterId()
            + ", serviceName=" + serviceName);
        }
        if (services.containsKey(serviceName)) {
          throw new AmbariException("Service already exists"
            + ", clusterName=" + getClusterName()
            + ", clusterId=" + getClusterId()
            + ", serviceName=" + serviceName);
        }
        Service s = serviceFactory.createNew(this, serviceName);
        services.put(s.getName(), s);
        return s;
      } finally {
        writeLock.unlock();
      }
    } finally {
      clusterGlobalLock.writeLock().unlock();
    }

  }

  @Override
  public Service getService(String serviceName)
    throws AmbariException {
    loadServices();
    clusterGlobalLock.readLock().lock();
    try {
      readLock.lock();
      try {
        if (!services.containsKey(serviceName)) {
          throw new ServiceNotFoundException(getClusterName(), serviceName);
        }
        return services.get(serviceName);
      } finally {
        readLock.unlock();
      }
    } finally {
      clusterGlobalLock.readLock().unlock();
    }

  }

  @Override
  public Map<String, Service> getServices() {
    loadServices();
    clusterGlobalLock.readLock().lock();
    try {
      readLock.lock();
      try {
        return new HashMap<String, Service>(services);
      } finally {
        readLock.unlock();
      }
    } finally {
      clusterGlobalLock.readLock().unlock();
    }

  }

  @Override
  public StackId getDesiredStackVersion() {
    clusterGlobalLock.readLock().lock();
    try {
      readLock.lock();
      try {
        return desiredStackVersion;
      } finally {
        readLock.unlock();
      }
    } finally {
      clusterGlobalLock.readLock().unlock();
    }

  }

  @Override
  public void setDesiredStackVersion(StackId stackVersion) throws AmbariException {
    clusterGlobalLock.readLock().lock();
    try {
      readWriteLock.writeLock().lock();
      try {
        if (LOG.isDebugEnabled()) {
          LOG.debug("Changing DesiredStackVersion of Cluster"
            + ", clusterName=" + getClusterName()
            + ", clusterId=" + getClusterId()
            + ", currentDesiredStackVersion=" + desiredStackVersion
            + ", newDesiredStackVersion=" + stackVersion);
        }
        desiredStackVersion = stackVersion;
        clusterEntity.setDesiredStackVersion(gson.toJson(stackVersion));
        clusterDAO.merge(clusterEntity);
        loadServiceConfigTypes();
      } finally {
        readWriteLock.writeLock().unlock();
      }
    } finally {
      clusterGlobalLock.readLock().unlock();
    }

  }

  @Override
  public StackId getCurrentStackVersion() {
    clusterGlobalLock.readLock().lock();
    try {
      readWriteLock.readLock().lock();
      try {
        ClusterStateEntity clusterStateEntity = clusterEntity.getClusterStateEntity();
        if (clusterStateEntity != null) {
          String stackVersion = clusterStateEntity.getCurrentStackVersion();
          if (stackVersion != null && !stackVersion.isEmpty()) {
            return gson.fromJson(stackVersion, StackId.class);
          }
        }
        return null;
      } finally {
        readWriteLock.readLock().unlock();
      }
    } finally {
      clusterGlobalLock.readLock().unlock();
    }
  }

  @Override
  public State getProvisioningState() {
    clusterGlobalLock.readLock().lock();
    try {
      readLock.lock();
      State provisioningState = null;
      try {
        provisioningState = clusterEntity.getProvisioningState();

        if( null == provisioningState ) {
          provisioningState = State.INIT;
        }

        return provisioningState;
      } finally {
        readLock.unlock();
      }
    } finally {
      clusterGlobalLock.readLock().unlock();
    }
  }

  @Override
  public void setProvisioningState(State provisioningState) {
    clusterGlobalLock.readLock().lock();
    try {
      writeLock.lock();
      try {
        clusterEntity.setProvisioningState(provisioningState);
        clusterDAO.merge(clusterEntity);
      } finally {
        writeLock.unlock();
      }
    } finally {
      clusterGlobalLock.readLock().unlock();
    }
  }

  @Override
  public void setCurrentStackVersion(StackId stackVersion)
    throws AmbariException {
    clusterGlobalLock.readLock().lock();
    try {
      writeLock.lock();
      try {
        ClusterStateEntity clusterStateEntity = clusterStateDAO.findByPK(clusterEntity.getClusterId());
        if (clusterStateEntity == null) {
          clusterStateEntity = new ClusterStateEntity();
          clusterStateEntity.setClusterId(clusterEntity.getClusterId());
          clusterStateEntity.setCurrentStackVersion(gson.toJson(stackVersion));
          clusterStateEntity.setClusterEntity(clusterEntity);
          clusterStateDAO.create(clusterStateEntity);
          clusterStateEntity = clusterStateDAO.merge(clusterStateEntity);
          clusterEntity.setClusterStateEntity(clusterStateEntity);
          clusterEntity = clusterDAO.merge(clusterEntity);
        } else {
          clusterStateEntity.setCurrentStackVersion(gson.toJson(stackVersion));
          clusterStateDAO.merge(clusterStateEntity);
          clusterEntity = clusterDAO.merge(clusterEntity);
        }
      } catch (RollbackException e) {
        LOG.warn("Unable to set version " + stackVersion + " for cluster " + getClusterName());
        throw new AmbariException("Unable to set"
          + " version=" + stackVersion
          + " for cluster " + getClusterName(), e);
      } finally {
        writeLock.unlock();
      }
    } finally {
      clusterGlobalLock.readLock().unlock();
    }

  }

  @Override
  public Map<String, Config> getConfigsByType(String configType) {
    clusterGlobalLock.readLock().lock();
    try {
      readWriteLock.writeLock().lock();
      try {
        if (!allConfigs.containsKey(configType)) {
          return null;
        }

        return Collections.unmodifiableMap(allConfigs.get(configType));
      } finally {
        readWriteLock.writeLock().unlock();
      }
    } finally {
      clusterGlobalLock.readLock().unlock();
    }

  }

  @Override
  public Config getConfig(String configType, String versionTag) {
    clusterGlobalLock.readLock().lock();
    try {
      readWriteLock.readLock().lock();
      try {
        if (!allConfigs.containsKey(configType)
          || !allConfigs.get(configType).containsKey(versionTag)) {
          return null;
        }
        return allConfigs.get(configType).get(versionTag);
      } finally {
        readWriteLock.readLock().unlock();
      }
    } finally {
      clusterGlobalLock.readLock().unlock();
    }

  }

  @Override
  public void addConfig(Config config) {
    clusterGlobalLock.readLock().lock();
    try {
      readWriteLock.writeLock().lock();
      try {
        if (config.getType() == null
          || config.getType().isEmpty()) {
          throw new IllegalArgumentException("Config type cannot be empty");
        }
        if (!allConfigs.containsKey(config.getType())) {
          allConfigs.put(config.getType(), new HashMap<String, Config>());
        }

        allConfigs.get(config.getType()).put(config.getTag(), config);
      } finally {
        readWriteLock.writeLock().unlock();
      }
    } finally {
      clusterGlobalLock.readLock().unlock();
    }

  }

  @Override
  public Collection<Config> getAllConfigs() {
    clusterGlobalLock.readLock().lock();
    try {
      readWriteLock.readLock().lock();
      try {
        List<Config> list = new ArrayList<Config>();
        for (Entry<String, Map<String, Config>> entry : allConfigs.entrySet()) {
          for (Config config : entry.getValue().values()) {
            list.add(config);
          }
        }
        return Collections.unmodifiableList(list);
      } finally {
        readWriteLock.readLock().unlock();
      }
    } finally {
      clusterGlobalLock.readLock().unlock();
    }

  }

  @Override
  public ClusterResponse convertToResponse()
    throws AmbariException {
    clusterGlobalLock.readLock().lock();
    try {
      readWriteLock.readLock().lock();
      try {
        Map<String, Host> hosts = clusters.getHostsForCluster(getClusterName());

        return new ClusterResponse(getClusterId(),
          getClusterName(), getProvisioningState(), hosts.keySet(), hosts.size(),
          getDesiredStackVersion().getStackId(), getClusterHealthReport());
      } finally {
        readWriteLock.readLock().unlock();
      }
    } finally {
      clusterGlobalLock.readLock().unlock();
    }

  }

  @Override
  public void debugDump(StringBuilder sb) {
    loadServices();
    clusterGlobalLock.readLock().lock();
    try {
      readWriteLock.readLock().lock();
      try {
        sb.append("Cluster={ clusterName=").append(getClusterName())
          .append(", clusterId=").append(getClusterId())
          .append(", desiredStackVersion=").append(desiredStackVersion.getStackId())
          .append(", services=[ ");
        boolean first = true;
        for (Service s : services.values()) {
          if (!first) {
            sb.append(" , ");
          }
          first = false;
          sb.append("\n    ");
          s.debugDump(sb);
          sb.append(' ');
        }
        sb.append(" ] }");
      } finally {
        readWriteLock.readLock().unlock();
      }
    } finally {
      clusterGlobalLock.readLock().unlock();
    }

  }

  @Override
  @Transactional
  public void refresh() {
    clusterGlobalLock.readLock().lock();
    try {
      readWriteLock.writeLock().lock();
      try {
        clusterEntity = clusterDAO.findById(clusterEntity.getClusterId());
        clusterDAO.refresh(clusterEntity);
      } finally {
        readWriteLock.writeLock().unlock();
      }
    } finally {
      clusterGlobalLock.readLock().unlock();
    }

  }

  @Override
  @Transactional
  public void deleteAllServices() throws AmbariException {
    loadServices();
    clusterGlobalLock.writeLock().lock();
    try {
      readWriteLock.writeLock().lock();
      try {
        LOG.info("Deleting all services for cluster"
          + ", clusterName=" + getClusterName());
        for (Service service : services.values()) {
          if (!service.canBeRemoved()) {
            throw new AmbariException("Found non removable service when trying to"
              + " all services from cluster"
              + ", clusterName=" + getClusterName()
              + ", serviceName=" + service.getName());
          }
        }

        for (Service service : services.values()) {
          service.delete();
        }

        services.clear();
      } finally {
        readWriteLock.writeLock().unlock();
      }
    } finally {
      clusterGlobalLock.writeLock().unlock();
    }

  }

  @Override
  public void deleteService(String serviceName)
    throws AmbariException {
    loadServices();
    clusterGlobalLock.writeLock().lock();
    try {
      readWriteLock.writeLock().lock();
      try {
        Service service = getService(serviceName);
        LOG.info("Deleting service for cluster"
          + ", clusterName=" + getClusterName()
          + ", serviceName=" + service.getName());
        // FIXME check dependencies from meta layer
        if (!service.canBeRemoved()) {
          throw new AmbariException("Could not delete service from cluster"
            + ", clusterName=" + getClusterName()
            + ", serviceName=" + service.getName());
        }
        service.delete();
        services.remove(serviceName);
      } finally {
        readWriteLock.writeLock().unlock();
      }
    } finally {
      clusterGlobalLock.writeLock().unlock();
    }

  }

  @Override
  public boolean canBeRemoved() {
    loadServices();
    clusterGlobalLock.readLock().lock();
    try {
      readWriteLock.readLock().lock();
      try {
        boolean safeToRemove = true;
        for (Service service : services.values()) {
          if (!service.canBeRemoved()) {
            safeToRemove = false;
            LOG.warn("Found non removable service"
              + ", clusterName=" + getClusterName()
              + ", serviceName=" + service.getName());
          }
        }
        return safeToRemove;
      } finally {
        readWriteLock.readLock().unlock();
      }
    } finally {
      clusterGlobalLock.readLock().unlock();
    }
  }

  @Override
  @Transactional
  public void delete() throws AmbariException {
    clusterGlobalLock.writeLock().lock();
    try {
      readWriteLock.writeLock().lock();
      try {
        refresh();
        deleteAllServices();
        removeEntities();
        allConfigs.clear();
      } finally {
        readWriteLock.writeLock().unlock();
      }
    } finally {
      clusterGlobalLock.writeLock().unlock();
    }

  }

  @Transactional
  protected void removeEntities() throws AmbariException {
    long clusterId = getClusterId();
    alertDefinitionDAO.removeAll(clusterId);
    clusterDAO.removeByPK(clusterId);
  }

  @Override
  public ServiceConfigVersionResponse addDesiredConfig(String user, Set<Config> configs) {
    return addDesiredConfig(user, configs, null);
  }

  @Override
<<<<<<< HEAD
  public ServiceConfigVersionResponse addDesiredConfig(String user, Config config, String serviceConfigVersionNote) {
    if (null == user) {
=======
  public ServiceConfigVersionResponse addDesiredConfig(String user, Set<Config> configs, String serviceConfigVersionNote) {
    if (null == user)
>>>>>>> a8263345
      throw new NullPointerException("User must be specified.");
    }

    clusterGlobalLock.readLock().lock();
    try {
      readWriteLock.writeLock().lock();
      try {
        if (configs == null) {
          return null;
        }

        Iterator<Config> configIterator = configs.iterator();

        while (configIterator.hasNext()) {
          Config config = configIterator.next();
          if (config == null) {
            configIterator.remove();
            continue;
          }
          Config currentDesired = getDesiredConfigByType(config.getType());

          // do not set if it is already the current
          if (null != currentDesired && currentDesired.getTag().equals(config.getTag())) {
            configIterator.remove();
          }
        }

        ServiceConfigVersionResponse serviceConfigVersionResponse =
            applyConfigs(configs, user, serviceConfigVersionNote);

        configHelper.invalidateStaleConfigsCache();
        return serviceConfigVersionResponse;
      } finally {
        readWriteLock.writeLock().unlock();
      }
    } finally {
      clusterGlobalLock.readLock().unlock();
    }
  }

  @Override
  public Map<String, DesiredConfig> getDesiredConfigs() {
    clusterGlobalLock.readLock().lock();
    try {
      readWriteLock.readLock().lock();
      try {
        Map<String, DesiredConfig> map = new HashMap<String, DesiredConfig>();
        Collection<String> types = new HashSet<String>();

        for (ClusterConfigMappingEntity e : clusterEntity.getConfigMappingEntities()) {
          if (e.isSelected() > 0) {
            DesiredConfig c = new DesiredConfig();
            c.setServiceName(null);
            c.setTag(e.getTag());
            c.setUser(e.getUser());
            c.setVersion(allConfigs.get(e.getType()).get(e.getTag()).getVersion());

            map.put(e.getType(), c);
            types.add(e.getType());
          }
        }

        if (!map.isEmpty()) {
          Map<String, List<HostConfigMapping>> hostMappingsByType =
            hostConfigMappingDAO.findSelectedHostsByTypes(clusterEntity.getClusterId(), types);

          for (Entry<String, DesiredConfig> entry : map.entrySet()) {
            List<DesiredConfig.HostOverride> hostOverrides = new ArrayList<DesiredConfig.HostOverride>();
            for (HostConfigMapping mappingEntity : hostMappingsByType.get(entry.getKey())) {
              hostOverrides.add(new DesiredConfig.HostOverride(mappingEntity.getHostName(),
                mappingEntity.getVersion()));
            }
            entry.getValue().setHostOverrides(hostOverrides);
          }
        }

        return map;
      } finally {
        readWriteLock.readLock().unlock();
      }
    } finally {
      clusterGlobalLock.readLock().unlock();
    }
  }


  @Override
  public ServiceConfigVersionResponse createServiceConfigVersion(String serviceName, String user, String note,
                                                                 ConfigGroup configGroup) {

    //create next service config version
    ServiceConfigEntity serviceConfigEntity = new ServiceConfigEntity();
    serviceConfigEntity.setServiceName(serviceName);
    serviceConfigEntity.setClusterEntity(clusterEntity);
    serviceConfigEntity.setVersion(configVersionHelper.getNextVersion(serviceName));
    serviceConfigEntity.setUser(user);
    serviceConfigEntity.setNote(note);

    if (configGroup != null) {
      serviceConfigEntity.setGroupId(configGroup.getId());
      Collection<Config> configs = configGroup.getConfigurations().values();
      List<ClusterConfigEntity> configEntities = new ArrayList<ClusterConfigEntity>(configs.size());
      for (Config config : configs) {
        configEntities.add(clusterDAO.findConfig(getClusterId(), config.getType(), config.getTag()));
      }
      serviceConfigEntity.setClusterConfigEntities(configEntities);

      serviceConfigEntity.setHostNames(new ArrayList<String>(configGroup.getHosts().keySet()));

    } else {
      List<ClusterConfigEntity> configEntities = getClusterConfigEntitiesByService(serviceName);
      serviceConfigEntity.setClusterConfigEntities(configEntities);
    }

    serviceConfigDAO.create(serviceConfigEntity);

    ServiceConfigVersionResponse response = new ServiceConfigVersionResponse();
    response.setUserName(user);
    response.setClusterName(getClusterName());
    response.setVersion(serviceConfigEntity.getVersion());
    response.setServiceName(serviceConfigEntity.getServiceName());
    response.setCreateTime(serviceConfigEntity.getCreateTimestamp());
    response.setUserName(serviceConfigEntity.getUser());
    response.setNote(serviceConfigEntity.getNote());
    response.setGroupId(serviceConfigEntity.getGroupId());
    response.setHosts(serviceConfigEntity.getHostNames());
    response.setGroupName(configGroup != null ? configGroup.getName() : null);

    return response;
  }

  @Override
  public String getServiceForConfigTypes(Collection<String> configTypes) {
    //debug
    LOG.info("Looking for service for config types {}", configTypes);
    String serviceName = null;
    for (String configType : configTypes) {
      for (Entry<String, String> entry : serviceConfigTypes.entries()) {
        if (StringUtils.equals(entry.getValue(), configType)) {
          if (serviceName != null) {
            if (entry.getKey()!=null && !StringUtils.equals(serviceName, entry.getKey())) {
              throw new IllegalArgumentException("Config type {} belongs to {} service, " +
                "but config group qualified for {}");
            }
          } else {
            serviceName = entry.getKey();
          }
        }
      }
    }
    LOG.info("Service {} returning", serviceName);
    return serviceName;
  }

  public String getServiceByConfigType(String configType) {
    for (Entry<String, String> entry : serviceConfigTypes.entries()) {
      String serviceName = entry.getKey();
      String type = entry.getValue();
      if (StringUtils.equals(type, configType)) {
        return serviceName;
      }
    }
    return null;
  }

  @Override
<<<<<<< HEAD
  public boolean setServiceConfigVersion(String serviceName, Long version, String user, String note) throws AmbariException {
    if (null == user) {
=======
  public ServiceConfigVersionResponse setServiceConfigVersion(String serviceName, Long version, String user, String note) throws AmbariException {
    if (null == user)
>>>>>>> a8263345
      throw new NullPointerException("User must be specified.");
    }

    clusterGlobalLock.writeLock().lock();
    try {
      readWriteLock.writeLock().lock();
      try {
        ServiceConfigVersionResponse serviceConfigVersionResponse = applyServiceConfigVersion(serviceName, version, user, note);
        configHelper.invalidateStaleConfigsCache();
        return serviceConfigVersionResponse;
      } finally {
        readWriteLock.writeLock().unlock();
      }
    } finally {
      clusterGlobalLock.writeLock().unlock();
    }
  }

  @Override
  public Map<String, Collection<ServiceConfigVersionResponse>> getActiveServiceConfigVersions() {
    clusterGlobalLock.readLock().lock();
    try {
      readWriteLock.readLock().lock();
      try {
        Map<String, Collection<ServiceConfigVersionResponse>> map = new HashMap<String, Collection<ServiceConfigVersionResponse>>();

        Set<ServiceConfigVersionResponse> responses = getActiveServiceConfigVersionSet();
        for (ServiceConfigVersionResponse response : responses) {
          if (map.get(response.getServiceName()) == null) {
            map.put(response.getServiceName(), new ArrayList<ServiceConfigVersionResponse>());
          }
          map.get(response.getServiceName()).add(response);
        }
        return map;
      } finally {
        readWriteLock.readLock().unlock();
      }
    } finally {
      clusterGlobalLock.readLock().unlock();
    }
  }

  @Override
  @RequiresSession
  public List<ServiceConfigVersionResponse> getServiceConfigVersions() {
    clusterGlobalLock.readLock().lock();
    try {
      readWriteLock.readLock().lock();
      try {
        List<ServiceConfigVersionResponse> serviceConfigVersionResponses = new ArrayList<ServiceConfigVersionResponse>();
        Set<Long> activeIds = getActiveServiceConfigVersionIds();

        for (ServiceConfigEntity serviceConfigEntity : serviceConfigDAO.getServiceConfigs(getClusterId())) {
          ServiceConfigVersionResponse serviceConfigVersionResponse = new ServiceConfigVersionResponse();

          serviceConfigVersionResponse.setClusterName(getClusterName());
          serviceConfigVersionResponse.setServiceName(serviceConfigEntity.getServiceName());
          serviceConfigVersionResponse.setVersion(serviceConfigEntity.getVersion());
          serviceConfigVersionResponse.setCreateTime(serviceConfigEntity.getCreateTimestamp());
          serviceConfigVersionResponse.setUserName(serviceConfigEntity.getUser());
          serviceConfigVersionResponse.setNote(serviceConfigEntity.getNote());
          serviceConfigVersionResponse.setHosts(serviceConfigEntity.getHostNames());
          serviceConfigVersionResponse.setConfigurations(new ArrayList<ConfigurationResponse>());
          serviceConfigVersionResponse.setIsCurrent(activeIds.contains(serviceConfigEntity.getServiceConfigId()));

          List<ClusterConfigEntity> clusterConfigEntities = serviceConfigEntity.getClusterConfigEntities();
          for (ClusterConfigEntity clusterConfigEntity : clusterConfigEntities) {
            Config config = allConfigs.get(clusterConfigEntity.getType()).get(clusterConfigEntity.getTag());
            serviceConfigVersionResponse.getConfigurations().add(new ConfigurationResponse(getClusterName(),
              config.getType(), config.getTag(), config.getVersion(), config.getProperties(),
              config.getPropertiesAttributes()));
          }

          Long groupId = serviceConfigEntity.getGroupId();
          if (groupId != null) {
            serviceConfigVersionResponse.setGroupId(groupId);
            ConfigGroup configGroup = clusterConfigGroups.get(groupId);
            if (configGroup != null) {
              serviceConfigVersionResponse.setGroupName(configGroup.getName());
            } else {
              //TODO null or special name?
            }
          }

          serviceConfigVersionResponses.add(serviceConfigVersionResponse);
        }

        return serviceConfigVersionResponses;
      } finally {
        readWriteLock.readLock().unlock();
      }
    } finally {
      clusterGlobalLock.readLock().unlock();
    }
  }

  private Set<ServiceConfigVersionResponse> getActiveServiceConfigVersionSet() {
    Set<ServiceConfigVersionResponse> responses = new HashSet<ServiceConfigVersionResponse>();
    List<ServiceConfigEntity> activeServiceConfigVersions = getActiveServiceConfigVersionEntities();

    for (ServiceConfigEntity lastServiceConfig : activeServiceConfigVersions) {
      ServiceConfigVersionResponse response = convertToServiceConfigVersionResponse(lastServiceConfig);
      response.setIsCurrent(true); //mark these as current, as they are
      responses.add(response);
    }
    return responses;
  }

  private Set<Long> getActiveServiceConfigVersionIds() {
    Set<Long> idSet = new HashSet<Long>();
    for (ServiceConfigEntity entity : getActiveServiceConfigVersionEntities()) {
      idSet.add(entity.getServiceConfigId());
    }
    return idSet;
  }

  private List<ServiceConfigEntity> getActiveServiceConfigVersionEntities() {

    List<ServiceConfigEntity> activeServiceConfigVersions = new ArrayList<ServiceConfigEntity>();
    //for services
    activeServiceConfigVersions.addAll(serviceConfigDAO.getLastServiceConfigs(getClusterId()));
    //for config groups
    if (clusterConfigGroups != null) {
      activeServiceConfigVersions.addAll(
        serviceConfigDAO.getLastServiceConfigVersionsForGroups(clusterConfigGroups.keySet()));
    }

    return activeServiceConfigVersions;
  }

  @RequiresSession
  ServiceConfigVersionResponse getActiveServiceConfigVersion(String serviceName) {
    ServiceConfigEntity lastServiceConfig = serviceConfigDAO.getLastServiceConfig(getClusterId(), serviceName);
    if (lastServiceConfig == null) {
      LOG.debug("No service config version found for service {}", serviceName);
      return null;
    }
    return convertToServiceConfigVersionResponse(lastServiceConfig);
  }

  @RequiresSession
  ServiceConfigVersionResponse convertToServiceConfigVersionResponse(ServiceConfigEntity serviceConfigEntity) {
    ServiceConfigVersionResponse serviceConfigVersionResponse = new ServiceConfigVersionResponse();

    serviceConfigVersionResponse.setClusterName(getClusterName());
    serviceConfigVersionResponse.setServiceName(serviceConfigEntity.getServiceName());
    serviceConfigVersionResponse.setVersion(serviceConfigEntity.getVersion());
    serviceConfigVersionResponse.setCreateTime(serviceConfigEntity.getCreateTimestamp());
    serviceConfigVersionResponse.setUserName(serviceConfigEntity.getUser());
    serviceConfigVersionResponse.setNote(serviceConfigEntity.getNote());
    if (clusterConfigGroups != null) {
      ConfigGroup configGroup = clusterConfigGroups.get(serviceConfigEntity.getGroupId());
      if (configGroup != null) {
        serviceConfigVersionResponse.setGroupId(configGroup.getId());
        serviceConfigVersionResponse.setGroupName(configGroup.getName());
      }
    }


    return serviceConfigVersionResponse;
  }

  @Transactional
  ServiceConfigVersionResponse applyServiceConfigVersion(String serviceName, Long serviceConfigVersion, String user,
                                 String serviceConfigVersionNote) throws AmbariException {
    ServiceConfigEntity serviceConfigEntity = serviceConfigDAO.findByServiceAndVersion(serviceName, serviceConfigVersion);
    if (serviceConfigEntity == null) {
      throw new ObjectNotFoundException("Service config version with serviceName={} and version={} not found");
    }

    //disable all configs related to service
    if (serviceConfigEntity.getGroupId() == null) {
      Collection<String> configTypes = serviceConfigTypes.get(serviceName);
      for (ClusterConfigMappingEntity entity : clusterEntity.getConfigMappingEntities()) {
        if (configTypes.contains(entity.getType()) && entity.isSelected() > 0) {
          entity.setSelected(0);
        }
      }
      clusterDAO.merge(clusterEntity);

      for (ClusterConfigEntity configEntity : serviceConfigEntity.getClusterConfigEntities()) {
        selectConfig(configEntity.getType(), configEntity.getTag(), user);
      }
    } else {
      Long configGroupId = serviceConfigEntity.getGroupId();
      ConfigGroup configGroup = clusterConfigGroups.get(configGroupId);
      if (configGroup != null) {
        Map<String, Config> groupDesiredConfigs = new HashMap<String, Config>();
        for (ClusterConfigEntity entity : serviceConfigEntity.getClusterConfigEntities()) {
          Config config = allConfigs.get(entity.getType()).get(entity.getTag());
          groupDesiredConfigs.put(config.getType(), config);
        }
        configGroup.setConfigurations(groupDesiredConfigs);

        Map<String, Host> groupDesiredHosts = new HashMap<String, Host>();
        for (String hostname : serviceConfigEntity.getHostNames()) {
          Host host = clusters.getHost(hostname);
          if (host != null) {
            groupDesiredHosts.put(hostname, host);
          } else {
            LOG.warn("Host {} doesn't exist anymore, skipping", hostname);
          }
        }
        configGroup.setHosts(groupDesiredHosts);
        configGroup.persist();
      } else {
        throw new IllegalArgumentException("Config group {} doesn't exist");
      }
    }

    ServiceConfigEntity serviceConfigEntityClone = new ServiceConfigEntity();
    serviceConfigEntityClone.setCreateTimestamp(System.currentTimeMillis());
    serviceConfigEntityClone.setUser(user);
    serviceConfigEntityClone.setServiceName(serviceName);
    serviceConfigEntityClone.setClusterEntity(clusterEntity);
    serviceConfigEntityClone.setClusterConfigEntities(serviceConfigEntity.getClusterConfigEntities());
    serviceConfigEntityClone.setClusterId(serviceConfigEntity.getClusterId());
    serviceConfigEntityClone.setHostNames(serviceConfigEntity.getHostNames());
    serviceConfigEntityClone.setGroupId(serviceConfigEntity.getGroupId());
    serviceConfigEntityClone.setNote(serviceConfigVersionNote);
    serviceConfigEntityClone.setVersion(configVersionHelper.getNextVersion(serviceName));

    serviceConfigDAO.create(serviceConfigEntityClone);

    return convertToServiceConfigVersionResponse(serviceConfigEntityClone);
  }

  @Transactional
  void selectConfig(String type, String tag, String user) {
    Collection<ClusterConfigMappingEntity> entities = clusterEntity.getConfigMappingEntities();

    //disable previous config
    for (ClusterConfigMappingEntity e : entities) {
      if (e.isSelected() > 0 && e.getType().equals(type)) {
        e.setSelected(0);
      }
    }

    ClusterConfigMappingEntity entity = new ClusterConfigMappingEntity();
    entity.setClusterEntity(clusterEntity);
    entity.setClusterId(clusterEntity.getClusterId());
    entity.setCreateTimestamp(System.currentTimeMillis());
    entity.setSelected(1);
    entity.setUser(user);
    entity.setType(type);
    entity.setTag(tag);
    entities.add(entity);

    clusterDAO.merge(clusterEntity);

  }

  @Transactional
  ServiceConfigVersionResponse applyConfigs(Set<Config> configs, String user, String serviceConfigVersionNote) {

    String serviceName = null;
    for (Config config: configs) {

      selectConfig(config.getType(), config.getTag(), user);
      //find service name for config type
      for (Entry<String, String> entry : serviceConfigTypes.entries()) {
        if (StringUtils.equals(entry.getValue(), config.getType())) {
          if (serviceName != null && !serviceName.equals(entry.getKey())) {
            LOG.error("Updating configs for multiple services by a " +
              "single API request isn't supported, config version not created");
            return null;
          }
          serviceName = entry.getKey();
          break;
        }
      }
    }

    if (serviceName == null) {
      LOG.error("No service found for config type '{}', service config version not created");
      return null;
    } else {
      return createServiceConfigVersion(serviceName, user, serviceConfigVersionNote);
    }

  }

  private ServiceConfigVersionResponse createServiceConfigVersion(String serviceName, String user,
                                                                  String serviceConfigVersionNote) {
    //create next service config version
    return createServiceConfigVersion(serviceName, user, serviceConfigVersionNote, null);
  }

  private List<ClusterConfigEntity> getClusterConfigEntitiesByService(String serviceName) {
    List<ClusterConfigEntity> configEntities = new ArrayList<ClusterConfigEntity>();

    //add configs from this service
    Collection<String> configTypes = serviceConfigTypes.get(serviceName);
    for (ClusterConfigMappingEntity mappingEntity : clusterEntity.getConfigMappingEntities()) {
      if (mappingEntity.isSelected() > 0 && configTypes.contains(mappingEntity.getType())) {
        ClusterConfigEntity configEntity =
          clusterDAO.findConfig(getClusterId(), mappingEntity.getType(), mappingEntity.getTag());
        if (configEntity != null) {
          configEntities.add(configEntity);
        } else {
          LOG.error("Desired cluster config type={}, tag={} is not present in database," +
            " unable to add to service config version");
        }
      }
    }
    return configEntities;
  }

  @Override
  public Config getDesiredConfigByType(String configType) {
    clusterGlobalLock.readLock().lock();
    try {
      readWriteLock.readLock().lock();
      try {
        for (ClusterConfigMappingEntity e : clusterEntity.getConfigMappingEntities()) {
          if (e.isSelected() > 0 && e.getType().equals(configType)) {
            return getConfig(e.getType(), e.getTag());
          }
        }

        return null;
      } finally {
        readWriteLock.readLock().unlock();
      }
    } finally {
      clusterGlobalLock.readLock().unlock();
    }
  }


  @Override
  public Map<String, Map<String, DesiredConfig>> getHostsDesiredConfigs(Collection<String> hostnames) {

    if (hostnames == null || hostnames.isEmpty()) {
      return Collections.emptyMap();
    }

    Set<HostConfigMapping> mappingEntities =
      hostConfigMappingDAO.findSelectedByHosts(clusterEntity.getClusterId(), hostnames);

    Map<String, Map<String, DesiredConfig>> desiredConfigsByHost = new HashMap<String, Map<String, DesiredConfig>>();

    for (String hostname : hostnames) {
      desiredConfigsByHost.put(hostname, new HashMap<String, DesiredConfig>());
    }

    for (HostConfigMapping mappingEntity : mappingEntities) {
      DesiredConfig desiredConfig = new DesiredConfig();
      desiredConfig.setTag(mappingEntity.getVersion());
      desiredConfig.setServiceName(mappingEntity.getServiceName());
      desiredConfig.setUser(mappingEntity.getUser());

      desiredConfigsByHost.get(mappingEntity.getHostName()).put(mappingEntity.getType(), desiredConfig);
    }

    return desiredConfigsByHost;
  }

  @Override
  public Map<String, Map<String, DesiredConfig>> getAllHostsDesiredConfigs() {

    Collection<String> hostnames;
    try {
      hostnames = clusters.getHostsForCluster(clusterEntity.getClusterName()).keySet();
    } catch (AmbariException ignored) {
      return Collections.emptyMap();
    }

    return getHostsDesiredConfigs(hostnames);
  }

  @Override
  public Long getNextConfigVersion(String type) {
    return configVersionHelper.getNextVersion(type);
  }

  private Map<String, Long> getConfigLastVersions() {
    Map<String, Long> maxVersions = new HashMap<String, Long>();
    //config versions
    for (Entry<String, Map<String, Config>> mapEntry : allConfigs.entrySet()) {
      String type = mapEntry.getKey();
      Long lastVersion = 0L;
      for (Entry<String, Config> configEntry : mapEntry.getValue().entrySet()) {
        Long version = configEntry.getValue().getVersion();
        if (version > lastVersion) {
          lastVersion = version;
        }
      }
      maxVersions.put(type, lastVersion);
    }

    //service config versions
    maxVersions.putAll(serviceConfigDAO.findMaxVersions(getClusterId()));

    return maxVersions;
  }

  @Transactional
  @Override
  public List<ServiceComponentHostEvent> processServiceComponentHostEvents(ListMultimap<String, ServiceComponentHostEvent> eventMap) {
    List<ServiceComponentHostEvent> failedEvents = new ArrayList<ServiceComponentHostEvent>();

    clusterGlobalLock.readLock().lock();
    try {
      for (Entry<String, ServiceComponentHostEvent> entry : eventMap.entries()) {
        String serviceName = entry.getKey();
        ServiceComponentHostEvent event = entry.getValue();
        try {
          Service service = getService(serviceName);
          ServiceComponent serviceComponent = service.getServiceComponent(event.getServiceComponentName());
          ServiceComponentHost serviceComponentHost = serviceComponent.getServiceComponentHost(event.getHostName());
          serviceComponentHost.handleEvent(event);
        } catch (AmbariException e) {
          LOG.error("ServiceComponentHost lookup exception ", e.getMessage());
          failedEvents.add(event);
        } catch (InvalidStateTransitionException e) {
          LOG.error("Invalid transition ", e);
          failedEvents.add(event);
        }
      }
    } finally {
      clusterGlobalLock.readLock().unlock();
    }

    return failedEvents;
  }

  private ClusterHealthReport getClusterHealthReport() throws AmbariException {

    int staleConfigsHosts = 0;
    int maintenanceStateHosts = 0;

    int healthyStateHosts = 0;
    int unhealthyStateHosts = 0;
    int initStateHosts = 0;
    int healthyStatusHosts = 0;

    int unhealthyStatusHosts = 0;
    int unknownStatusHosts = 0;
    int alertStatusHosts = 0;
    int heartbeatLostStateHosts = 0;

    Set<String> hostnames;

    try {
      hostnames = clusters.getHostsForCluster(clusterEntity.getClusterName()).keySet();
    } catch (AmbariException ignored) {
      hostnames = Collections.emptySet();
    }

    for (String hostname : hostnames) {

      Host host = clusters.getHost(hostname);

      switch (host.getState()) {
        case HEALTHY:
          healthyStateHosts++;
          break;
        case UNHEALTHY:
          unhealthyStateHosts++;
          break;
        case INIT:
          initStateHosts++;
          break;
        case HEARTBEAT_LOST:
          heartbeatLostStateHosts++;
          break;
      }

      switch (HostHealthStatus.HealthStatus.valueOf(host.getStatus())) {
        case HEALTHY:
          healthyStatusHosts++;
          break;
        case UNHEALTHY:
          unhealthyStatusHosts++;
          break;
        case UNKNOWN:
          unknownStatusHosts++;
          break;
        case ALERT:
          alertStatusHosts++;
          break;
      }

      boolean staleConfig = false;
      boolean maintenanceState = false;

      if (serviceComponentHostsByHost.containsKey(hostname)) {
        for (ServiceComponentHost sch : serviceComponentHostsByHost.get(hostname)) {
          staleConfig = staleConfig || configHelper.isStaleConfigs(sch);
          maintenanceState = maintenanceState ||
            maintenanceStateHelper.getEffectiveState(sch) != MaintenanceState.OFF;
        }
      }

      if (staleConfig) {
        staleConfigsHosts++;
      }
      if (maintenanceState) {
        maintenanceStateHosts++;
      }
    }

    ClusterHealthReport chr = new ClusterHealthReport();
    chr.setAlertStatusHosts(alertStatusHosts);
    chr.setHealthyStateHosts(healthyStateHosts);
    chr.setUnknownStatusHosts(unknownStatusHosts);
    chr.setUnhealthyStatusHosts(unhealthyStatusHosts);
    chr.setUnhealthyStateHosts(unhealthyStateHosts);
    chr.setStaleConfigsHosts(staleConfigsHosts);
    chr.setMaintenanceStateHosts(maintenanceStateHosts);
    chr.setInitStateHosts(initStateHosts);
    chr.setHeartbeatLostStateHosts(heartbeatLostStateHosts);
    chr.setHealthyStatusHosts(healthyStatusHosts);

    return chr;
  }

  @Override
  public void addAlerts(Collection<Alert> alerts) {
    try {
      writeLock.lock();

      for (final Alert alert : alerts) {
        if (clusterAlerts.size() > 0) {
          CollectionUtils.filter(clusterAlerts, new Predicate() {
            @Override
            public boolean evaluate(Object obj) {
              Alert collectedAlert = (Alert) obj;
              return !collectedAlert.almostEquals(alert);
            }
          });
        }

        if (LOG.isDebugEnabled()) {
          LOG.debug("Adding alert for name={} service={}, on host={}",
              alert.getName(), alert.getService(), alert.getHost());
        }
      }

      clusterAlerts.addAll(alerts);

    } finally {
      writeLock.unlock();
    }
  }

  @Override
  public Collection<Alert> getAlerts() {
    try {
      readLock.lock();

      return Collections.unmodifiableSet(clusterAlerts);
    } finally {
      readLock.unlock();
    }
  }

  @Override
  public boolean checkPermission(PrivilegeEntity privilegeEntity, boolean readOnly) {
    ResourceEntity resourceEntity = clusterEntity.getResource();
    if (resourceEntity != null) {
      Integer permissionId = privilegeEntity.getPermission().getId();
      // CLUSTER.READ or CLUSTER.OPERATE for the given cluster resource.
      if (privilegeEntity.getResource().equals(resourceEntity)) {
        if ((readOnly && permissionId.equals(PermissionEntity.CLUSTER_READ_PERMISSION)) ||
            permissionId.equals(PermissionEntity.CLUSTER_OPERATE_PERMISSION)) {
          return true;
        }
      }
    }
    return false;
  }
}<|MERGE_RESOLUTION|>--- conflicted
+++ resolved
@@ -1370,13 +1370,8 @@
   }
 
   @Override
-<<<<<<< HEAD
-  public ServiceConfigVersionResponse addDesiredConfig(String user, Config config, String serviceConfigVersionNote) {
+  public ServiceConfigVersionResponse addDesiredConfig(String user, Set<Config> configs, String serviceConfigVersionNote) {
     if (null == user) {
-=======
-  public ServiceConfigVersionResponse addDesiredConfig(String user, Set<Config> configs, String serviceConfigVersionNote) {
-    if (null == user)
->>>>>>> a8263345
       throw new NullPointerException("User must be specified.");
     }
 
@@ -1543,13 +1538,8 @@
   }
 
   @Override
-<<<<<<< HEAD
-  public boolean setServiceConfigVersion(String serviceName, Long version, String user, String note) throws AmbariException {
+  public ServiceConfigVersionResponse setServiceConfigVersion(String serviceName, Long version, String user, String note) throws AmbariException {
     if (null == user) {
-=======
-  public ServiceConfigVersionResponse setServiceConfigVersion(String serviceName, Long version, String user, String note) throws AmbariException {
-    if (null == user)
->>>>>>> a8263345
       throw new NullPointerException("User must be specified.");
     }
 
