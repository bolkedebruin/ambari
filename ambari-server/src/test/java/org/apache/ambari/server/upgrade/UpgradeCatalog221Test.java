/*
 * Licensed to the Apache Software Foundation (ASF) under one
 * or more contributor license agreements.  See the NOTICE file
 * distributed with this work for additional information
 * regarding copyright ownership.  The ASF licenses this file
 * to you under the Apache License, Version 2.0 (the
 * "License"); you may not use this file except in compliance
 * with the License.  You may obtain a copy of the License at
 *
 *     http://www.apache.org/licenses/LICENSE-2.0
 *
 * Unless required by applicable law or agreed to in writing, software
 * distributed under the License is distributed on an "AS IS" BASIS,
 * WITHOUT WARRANTIES OR CONDITIONS OF ANY KIND, either express or implied.
 * See the License for the specific language governing permissions and
 * limitations under the License.
 */

package org.apache.ambari.server.upgrade;


import com.google.common.collect.Maps;
import com.google.gson.Gson;
import com.google.inject.AbstractModule;
import com.google.inject.Binder;
import com.google.inject.Guice;
import com.google.inject.Injector;
import com.google.inject.Module;
import com.google.inject.Provider;
import com.google.inject.persist.PersistService;
import junit.framework.Assert;
import org.apache.ambari.server.AmbariException;
import org.apache.ambari.server.actionmanager.ActionManager;
import org.apache.ambari.server.api.services.AmbariMetaInfo;
import org.apache.ambari.server.controller.AmbariManagementController;
import org.apache.ambari.server.orm.DBAccessor;
import org.apache.ambari.server.controller.AmbariManagementControllerImpl;
import org.apache.ambari.server.controller.KerberosHelper;
import org.apache.ambari.server.controller.MaintenanceStateHelper;
import org.apache.ambari.server.orm.GuiceJpaInitializer;
import org.apache.ambari.server.orm.InMemoryDefaultTestModule;
import org.apache.ambari.server.orm.dao.StackDAO;
import org.apache.ambari.server.orm.entities.StackEntity;
import org.apache.ambari.server.state.Cluster;
import org.apache.ambari.server.state.Clusters;
import org.apache.ambari.server.state.Config;
import org.apache.ambari.server.state.RepositoryInfo;
import org.apache.ambari.server.state.StackId;
import org.apache.ambari.server.state.StackInfo;
import org.apache.ambari.server.state.stack.OsFamily;
import org.easymock.Capture;
import org.easymock.EasyMock;
import org.easymock.EasyMockSupport;
import org.junit.After;
import org.junit.Before;
import org.junit.Test;

import javax.persistence.EntityManager;
import java.lang.reflect.InvocationTargetException;
import java.lang.reflect.Method;
import java.util.ArrayList;
import java.util.Collections;
import java.util.HashMap;
import java.util.Map;

import static org.easymock.EasyMock.*;
import static org.junit.Assert.assertEquals;
import static org.junit.Assert.assertNull;
import static org.junit.Assert.assertTrue;

public class UpgradeCatalog221Test {
  private Injector injector;
  private Provider<EntityManager> entityManagerProvider = createStrictMock(Provider.class);
  private EntityManager entityManager = createNiceMock(EntityManager.class);
  private UpgradeCatalogHelper upgradeCatalogHelper;
  private StackEntity desiredStackEntity;

  @Before
  public void init() {
    reset(entityManagerProvider);
    expect(entityManagerProvider.get()).andReturn(entityManager).anyTimes();
    replay(entityManagerProvider);
    injector = Guice.createInjector(new InMemoryDefaultTestModule());
    injector.getInstance(GuiceJpaInitializer.class);

    upgradeCatalogHelper = injector.getInstance(UpgradeCatalogHelper.class);
    // inject AmbariMetaInfo to ensure that stacks get populated in the DB
    injector.getInstance(AmbariMetaInfo.class);
    // load the stack entity
    StackDAO stackDAO = injector.getInstance(StackDAO.class);
    desiredStackEntity = stackDAO.find("HDP", "2.2.0");
  }

  @After
  public void tearDown() {
    injector.getInstance(PersistService.class).stop();
  }

  @Test
  public void testExecuteDDLUpdates() throws Exception{
    final DBAccessor dbAccessor = createNiceMock(DBAccessor.class);

    dbAccessor.createIndex(eq("idx_stage_request_id"), eq("stage"), eq("request_id"));
    expectLastCall().once();
    dbAccessor.createIndex(eq("idx_hrc_request_id"), eq("host_role_command"), eq("request_id"));
    expectLastCall().once();
    dbAccessor.createIndex(eq("idx_rsc_request_id"), eq("role_success_criteria"), eq("request_id"));
    expectLastCall().once();

    Capture<DBAccessor.DBColumnInfo> capturedHostGroupComponentProvisionColumn = EasyMock.newCapture();
    dbAccessor.addColumn(eq("hostgroup_component"), capture(capturedHostGroupComponentProvisionColumn));
    expectLastCall().once();


    replay(dbAccessor);
    Module module = new Module() {
      @Override
      public void configure(Binder binder) {
        binder.bind(DBAccessor.class).toInstance(dbAccessor);
        binder.bind(OsFamily.class).toInstance(createNiceMock(OsFamily.class));
        binder.bind(EntityManager.class).toInstance(entityManager);
      }
    };

    Injector injector = Guice.createInjector(module);
    UpgradeCatalog221 upgradeCatalog221 = injector.getInstance(UpgradeCatalog221.class);
    upgradeCatalog221.executeDDLUpdates();

    // verify that the column was added for provision_action to the hostgroup_component table
    assertEquals("Incorrect column name added", "provision_action", capturedHostGroupComponentProvisionColumn.getValue().getName());
    assertNull("Incorrect default value added", capturedHostGroupComponentProvisionColumn.getValue().getDefaultValue());
    assertEquals("Incorrect column type added", String.class, capturedHostGroupComponentProvisionColumn.getValue().getType());
    assertEquals("Incorrect column length added", 255, capturedHostGroupComponentProvisionColumn.getValue().getLength().intValue());
    assertTrue("Incorrect column nullable state added", capturedHostGroupComponentProvisionColumn.getValue().isNullable());


    verify(dbAccessor);
  }

  @Test
  public void testExecuteDMLUpdates() throws Exception {
    Method addNewConfigurationsFromXml = AbstractUpgradeCatalog.class.getDeclaredMethod("addNewConfigurationsFromXml");
    Method updateAlerts = UpgradeCatalog221.class.getDeclaredMethod("updateAlerts");
    Method updateOozieConfigs = UpgradeCatalog221.class.getDeclaredMethod("updateOozieConfigs");
<<<<<<< HEAD
=======
    Method updateTezConfigs = UpgradeCatalog221.class.getDeclaredMethod("updateTezConfigs");
>>>>>>> fb628379
    Method updateRangerKmsDbksConfigs = UpgradeCatalog221.class.getDeclaredMethod("updateRangerKmsDbksConfigs");

    UpgradeCatalog221 upgradeCatalog221 = createMockBuilder(UpgradeCatalog221.class)
      .addMockedMethod(addNewConfigurationsFromXml)
      .addMockedMethod(updateAlerts)
      .addMockedMethod(updateOozieConfigs)
<<<<<<< HEAD
=======
      .addMockedMethod(updateTezConfigs)
>>>>>>> fb628379
      .addMockedMethod(updateRangerKmsDbksConfigs)
      .createMock();

    upgradeCatalog221.addNewConfigurationsFromXml();
    expectLastCall().once();
    upgradeCatalog221.updateAlerts();
    expectLastCall().once();
    upgradeCatalog221.updateOozieConfigs();
    expectLastCall().once();
<<<<<<< HEAD
=======
    upgradeCatalog221.updateTezConfigs();
    expectLastCall().once();
>>>>>>> fb628379
    upgradeCatalog221.updateRangerKmsDbksConfigs();
    expectLastCall().once();


    replay(upgradeCatalog221);

    upgradeCatalog221.executeDMLUpdates();

    verify(upgradeCatalog221);
  }

  @Test
  public void test_AddCheckCommandTimeoutParam_ParamsNotAvailable() {

    UpgradeCatalog221 upgradeCatalog221 = new UpgradeCatalog221(injector);
    String inputSource = "{ \"path\" : \"test_path\", \"type\" : \"SCRIPT\"}";
    String expectedSource = "{\"path\":\"test_path\",\"type\":\"SCRIPT\",\"parameters\":[{\"name\":\"check.command.timeout\",\"display_name\":\"Check command timeout\",\"value\":60.0,\"type\":\"NUMERIC\",\"description\":\"The maximum time before check command will be killed by timeout\",\"units\":\"seconds\"}]}";

    String result = upgradeCatalog221.addCheckCommandTimeoutParam(inputSource);
    Assert.assertEquals(result, expectedSource);
  }

  @Test
  public void test_AddCheckCommandTimeoutParam_ParamsAvailable() {

    UpgradeCatalog221 upgradeCatalog221 = new UpgradeCatalog221(injector);
    String inputSource = "{\"path\":\"test_path\",\"type\":\"SCRIPT\",\"parameters\":[{\"name\":\"test\",\"display_name\":\"Test\",\"value\":10.0,\"type\":\"test\",\"description\":\"test\",\"units\":\"test\"}]}";
    String expectedSource = "{\"path\":\"test_path\",\"type\":\"SCRIPT\",\"parameters\":[{\"name\":\"test\",\"display_name\":\"Test\",\"value\":10.0,\"type\":\"test\",\"description\":\"test\",\"units\":\"test\"},{\"name\":\"check.command.timeout\",\"display_name\":\"Check command timeout\",\"value\":60.0,\"type\":\"NUMERIC\",\"description\":\"The maximum time before check command will be killed by timeout\",\"units\":\"seconds\"}]}";

    String result = upgradeCatalog221.addCheckCommandTimeoutParam(inputSource);
    Assert.assertEquals(result, expectedSource);
  }

  @Test
  public void test_AddCheckCommandTimeoutParam_NeededParamAlreadyAdded() {

    UpgradeCatalog221 upgradeCatalog221 = new UpgradeCatalog221(injector);
    String inputSource = "{\"path\":\"test_path\",\"type\":\"SCRIPT\",\"parameters\":[{\"display_name\":\"Test\",\"value\":10.0,\"type\":\"test\",\"description\":\"test\",\"units\":\"test\"},{\"name\":\"check.command.timeout\",\"display_name\":\"Check command timeout\",\"value\":60.0,\"type\":\"NUMERIC\",\"description\":\"The maximum time before check command will be killed by timeout\",\"units\":\"seconds\"}]}";
    String expectedSource = "{\"path\":\"test_path\",\"type\":\"SCRIPT\",\"parameters\":[{\"display_name\":\"Test\",\"value\":10.0,\"type\":\"test\",\"description\":\"test\",\"units\":\"test\"},{\"name\":\"check.command.timeout\",\"display_name\":\"Check command timeout\",\"value\":60.0,\"type\":\"NUMERIC\",\"description\":\"The maximum time before check command will be killed by timeout\",\"units\":\"seconds\"}]}";

    String result = upgradeCatalog221.addCheckCommandTimeoutParam(inputSource);
    Assert.assertEquals(result, expectedSource);
  }

  @Test
  public void testUpdateOozieConfigs() throws Exception {
    EasyMockSupport easyMockSupport = new EasyMockSupport();
    final AmbariManagementController mockAmbariManagementController = easyMockSupport.createNiceMock(AmbariManagementController.class);
    final Clusters mockClusters = easyMockSupport.createStrictMock(Clusters.class);
    final Cluster mockClusterExpected = easyMockSupport.createNiceMock(Cluster.class);

    final Config oozieSiteConf = easyMockSupport.createNiceMock(Config.class);
    final Map<String, String> propertiesOozieSite = new HashMap<String, String>() {{
      put("oozie.service.HadoopAccessorService.hadoop.configurations", "*=/etc/hadoop/conf");
    }};

    final Injector mockInjector = Guice.createInjector(new AbstractModule() {
      @Override
      protected void configure() {
        bind(AmbariManagementController.class).toInstance(mockAmbariManagementController);
        bind(Clusters.class).toInstance(mockClusters);
        bind(EntityManager.class).toInstance(entityManager);

        bind(DBAccessor.class).toInstance(createNiceMock(DBAccessor.class));
        bind(OsFamily.class).toInstance(createNiceMock(OsFamily.class));
      }
    });

    expect(mockAmbariManagementController.getClusters()).andReturn(mockClusters).once();
    expect(mockClusters.getClusters()).andReturn(new HashMap<String, Cluster>() {{
      put("normal", mockClusterExpected);
    }}).atLeastOnce();
    expect(mockClusterExpected.getDesiredConfigByType("oozie-site")).andReturn(oozieSiteConf).atLeastOnce();
    expect(oozieSiteConf.getProperties()).andReturn(propertiesOozieSite).once();

    UpgradeCatalog221 upgradeCatalog221 = createMockBuilder(UpgradeCatalog221.class)
        .withConstructor(Injector.class)
        .withArgs(mockInjector)
        .addMockedMethod("updateConfigurationPropertiesForCluster", Cluster.class, String.class,
            Map.class, boolean.class, boolean.class)
        .createMock();
    upgradeCatalog221.updateConfigurationPropertiesForCluster(mockClusterExpected, "oozie-site",
        Collections.singletonMap("oozie.service.HadoopAccessorService.hadoop.configurations", "*={{hadoop_conf_dir}}"),
        true, false);
    expectLastCall().once();

    easyMockSupport.replayAll();
    replay(upgradeCatalog221);
    upgradeCatalog221.updateOozieConfigs();
    easyMockSupport.verifyAll();
  }

  @Test
<<<<<<< HEAD
=======
  public void testUpdateTezConfigs() throws Exception {
    EasyMockSupport easyMockSupport = new EasyMockSupport();
    final AmbariManagementController mockAmbariManagementController = easyMockSupport.createNiceMock(AmbariManagementController.class);
    final Clusters mockClusters = easyMockSupport.createStrictMock(Clusters.class);
    final Cluster mockClusterExpected = easyMockSupport.createNiceMock(Cluster.class);

    final Config tezSiteConf = easyMockSupport.createNiceMock(Config.class);
    final Map<String, String> propertiesTezSite = new HashMap<String, String>() {{
      put("tez.counters.max", "2000");
      put("tez.counters.max.groups", "1000");
    }};

    StackId stackId = new StackId("HDP","2.3");

    final Injector mockInjector = Guice.createInjector(new AbstractModule() {
      @Override
      protected void configure() {
        bind(AmbariManagementController.class).toInstance(mockAmbariManagementController);
        bind(Clusters.class).toInstance(mockClusters);
        bind(EntityManager.class).toInstance(entityManager);

        bind(DBAccessor.class).toInstance(createNiceMock(DBAccessor.class));
        bind(OsFamily.class).toInstance(createNiceMock(OsFamily.class));
      }
    });

    expect(mockAmbariManagementController.getClusters()).andReturn(mockClusters).once();
    expect(mockClusters.getClusters()).andReturn(new HashMap<String, Cluster>() {{
      put("normal", mockClusterExpected);
    }}).atLeastOnce();


    expect(mockClusterExpected.getDesiredConfigByType("tez-site")).andReturn(tezSiteConf).atLeastOnce();
    expect(tezSiteConf.getProperties()).andReturn(propertiesTezSite).once();
    expect(mockClusterExpected.getCurrentStackVersion()).andReturn(stackId).once();

    UpgradeCatalog221 upgradeCatalog221 = createMockBuilder(UpgradeCatalog221.class)
        .withConstructor(Injector.class)
        .withArgs(mockInjector)
        .addMockedMethod("updateConfigurationPropertiesForCluster", Cluster.class, String.class,
            Map.class, boolean.class, boolean.class)
        .createMock();
    Map<String, String> updates = new HashMap<String, String>();
    updates.put("tez.counters.max", "10000");
    updates.put("tez.counters.max.groups", "3000");
    upgradeCatalog221.updateConfigurationPropertiesForCluster(mockClusterExpected, "tez-site",
        updates, true, false);
    expectLastCall().once();

  }

  @Test
>>>>>>> fb628379
  public void testUpdateRangerKmsDbksConfigs() throws Exception {
    EasyMockSupport easyMockSupport = new EasyMockSupport();
    final AmbariManagementController mockAmbariManagementController = easyMockSupport.createNiceMock(AmbariManagementController.class);
    final Clusters mockClusters = easyMockSupport.createStrictMock(Clusters.class);
    final Cluster mockClusterExpected = easyMockSupport.createNiceMock(Cluster.class);

    final Map<String, String> propertiesRangerKmsDbConfigs = new HashMap<String, String>();
    propertiesRangerKmsDbConfigs.put("DB_FLAVOR", "MYSQL");
    propertiesRangerKmsDbConfigs.put("db_host", "localhost");
    propertiesRangerKmsDbConfigs.put("db_name", "testdb");

    final Config mockrangerKmsDbConfigs = easyMockSupport.createNiceMock(Config.class);

    final Injector mockInjector = Guice.createInjector(new AbstractModule() {
      @Override
      protected void configure() {
        bind(AmbariManagementController.class).toInstance(mockAmbariManagementController);
        bind(Clusters.class).toInstance(mockClusters);
        bind(EntityManager.class).toInstance(entityManager);

        bind(DBAccessor.class).toInstance(createNiceMock(DBAccessor.class));
        bind(OsFamily.class).toInstance(createNiceMock(OsFamily.class));
      }
    });

    expect(mockAmbariManagementController.getClusters()).andReturn(mockClusters).once();
    expect(mockClusters.getClusters()).andReturn(new HashMap<String, Cluster>() {{
      put("normal", mockClusterExpected);
    }}).atLeastOnce();

    expect(mockClusterExpected.getDesiredConfigByType("kms-properties")).andReturn(mockrangerKmsDbConfigs).atLeastOnce();
    expect(mockrangerKmsDbConfigs.getProperties()).andReturn(propertiesRangerKmsDbConfigs).times(3);

    easyMockSupport.replayAll();
    mockInjector.getInstance(UpgradeCatalog221.class).updateRangerKmsDbksConfigs();
    easyMockSupport.verifyAll();

  }

  @Test
  public void testUpdateAmsHbaseSiteConfigs() throws Exception {

    Map<String, String> clusterEnvProperties = new HashMap<String, String>();
    Map<String, String> amsHbaseSecuritySite = new HashMap<String, String>();
    Map<String, String> newPropertiesAmsHbaseSite = new HashMap<String, String>();

    //Unsecure
    amsHbaseSecuritySite.put("zookeeper.znode.parent", "/ams-hbase-unsecure");
    newPropertiesAmsHbaseSite.put("zookeeper.znode.parent", "/ams-hbase-unsecure");
    testAmsHbaseSiteUpdates(new HashMap<String, String>(),
      newPropertiesAmsHbaseSite,
      amsHbaseSecuritySite,
      clusterEnvProperties);

    //Secure
    amsHbaseSecuritySite.put("zookeeper.znode.parent", "/ams-hbase-secure");
    newPropertiesAmsHbaseSite.put("zookeeper.znode.parent", "/ams-hbase-secure");
    testAmsHbaseSiteUpdates(new HashMap<String, String>(),
      newPropertiesAmsHbaseSite,
      amsHbaseSecuritySite,
      clusterEnvProperties);

    //Unsecure with empty value
    clusterEnvProperties.put("security_enabled", "false");
    amsHbaseSecuritySite.put("zookeeper.znode.parent", "");
    newPropertiesAmsHbaseSite.put("zookeeper.znode.parent", "/ams-hbase-unsecure");
    testAmsHbaseSiteUpdates(new HashMap<String, String>(),
      newPropertiesAmsHbaseSite,
      amsHbaseSecuritySite,
      clusterEnvProperties);

    //Secure with /hbase value
    clusterEnvProperties.put("security_enabled", "true");
    amsHbaseSecuritySite.put("zookeeper.znode.parent", "/hbase");
    newPropertiesAmsHbaseSite.put("zookeeper.znode.parent", "/ams-hbase-secure");
    testAmsHbaseSiteUpdates(new HashMap<String, String>(),
      newPropertiesAmsHbaseSite,
      amsHbaseSecuritySite,
      clusterEnvProperties);

    // Test zookeeper client port set to default
    amsHbaseSecuritySite.put("hbase.zookeeper.property.clientPort", "61181");
    newPropertiesAmsHbaseSite.put("hbase.zookeeper.property.clientPort", "{{zookeeper_clientPort}}");
    testAmsHbaseSiteUpdates(Collections.singletonMap("hbase.zookeeper.property.clientPort", "61181"),
      newPropertiesAmsHbaseSite,
      amsHbaseSecuritySite,
      clusterEnvProperties);
  }

  private void testAmsHbaseSiteUpdates(Map<String, String> oldPropertiesAmsHbaseSite,
                                       Map<String, String> newPropertiesAmsHbaseSite,
                                       Map<String, String> amsHbaseSecuritySiteProperties,
                                       Map<String, String> clusterEnvProperties ) throws AmbariException {

    EasyMockSupport easyMockSupport = new EasyMockSupport();
    Clusters clusters = easyMockSupport.createNiceMock(Clusters.class);
    final Cluster cluster = easyMockSupport.createNiceMock(Cluster.class);
    expect(clusters.getClusters()).andReturn(new HashMap<String, Cluster>() {{
      put("normal", cluster);
    }}).once();

    Config mockAmsHbaseSite = easyMockSupport.createNiceMock(Config.class);
    expect(cluster.getDesiredConfigByType("ams-hbase-site")).andReturn(mockAmsHbaseSite).atLeastOnce();
    expect(mockAmsHbaseSite.getProperties()).andReturn(oldPropertiesAmsHbaseSite).times(2);

    Config mockAmsHbaseSecuritySite = easyMockSupport.createNiceMock(Config.class);
    expect(cluster.getDesiredConfigByType("ams-hbase-security-site")).andReturn(mockAmsHbaseSecuritySite).anyTimes();
    expect(mockAmsHbaseSecuritySite.getProperties()).andReturn(amsHbaseSecuritySiteProperties).anyTimes();

    Config clusterEnv = easyMockSupport.createNiceMock(Config.class);
    expect(cluster.getDesiredConfigByType("cluster-env")).andReturn(clusterEnv).anyTimes();
    expect(clusterEnv.getProperties()).andReturn(clusterEnvProperties).anyTimes();

    Injector injector = easyMockSupport.createNiceMock(Injector.class);
    expect(injector.getInstance(Gson.class)).andReturn(null).anyTimes();
    expect(injector.getInstance(MaintenanceStateHelper.class)).andReturn(null).anyTimes();
    expect(injector.getInstance(KerberosHelper.class)).andReturn(createNiceMock(KerberosHelper.class)).anyTimes();

    replay(injector, clusters, mockAmsHbaseSite, mockAmsHbaseSecuritySite, clusterEnv, cluster);

    AmbariManagementControllerImpl controller = createMockBuilder(AmbariManagementControllerImpl.class)
      .addMockedMethod("createConfiguration")
      .addMockedMethod("getClusters", new Class[] { })
      .addMockedMethod("createConfig")
      .withConstructor(createNiceMock(ActionManager.class), clusters, injector)
      .createNiceMock();

    Injector injector2 = easyMockSupport.createNiceMock(Injector.class);
    Capture<Map> propertiesCapture = EasyMock.newCapture();

    expect(injector2.getInstance(AmbariManagementController.class)).andReturn(controller).anyTimes();
    expect(controller.getClusters()).andReturn(clusters).anyTimes();
    expect(controller.createConfig(anyObject(Cluster.class), anyString(), capture(propertiesCapture), anyString(),
      anyObject(Map.class))).andReturn(createNiceMock(Config.class)).anyTimes();

    replay(controller, injector2);
    new UpgradeCatalog221(injector2).updateAMSConfigs();
    easyMockSupport.verifyAll();

    Map<String, String> updatedProperties = propertiesCapture.getValue();
    // Test zookeeper tick time setting
    String tickTime = updatedProperties.remove("hbase.zookeeper.property.tickTime");
    assertEquals("6000", tickTime);
    assertTrue(Maps.difference(newPropertiesAmsHbaseSite, updatedProperties).areEqual());
  }

  @Test
  public void testUpdateAmsHbaseSecuritySiteConfigs() throws Exception{

    Map<String, String> oldPropertiesAmsHbaseSecuritySite = new HashMap<String, String>() {
      {
        put("zookeeper.znode.parent", "/ams-hbase-secure");
      }
    };

    Map<String, String> newPropertiesAmsHbaseSecuritySite = new HashMap<String, String>() {
      {
      }
    };

    EasyMockSupport easyMockSupport = new EasyMockSupport();
    Clusters clusters = easyMockSupport.createNiceMock(Clusters.class);
    final Cluster cluster = easyMockSupport.createNiceMock(Cluster.class);
    Config mockAmsHbaseSecuritySite = easyMockSupport.createNiceMock(Config.class);

    expect(clusters.getClusters()).andReturn(new HashMap<String, Cluster>() {{
      put("normal", cluster);
    }}).once();

    expect(cluster.getDesiredConfigByType("ams-hbase-security-site")).andReturn(mockAmsHbaseSecuritySite).atLeastOnce();
    expect(mockAmsHbaseSecuritySite.getProperties()).andReturn(oldPropertiesAmsHbaseSecuritySite).times(2);

    Injector injector = easyMockSupport.createNiceMock(Injector.class);
    expect(injector.getInstance(Gson.class)).andReturn(null).anyTimes();
    expect(injector.getInstance(MaintenanceStateHelper.class)).andReturn(null).anyTimes();
    expect(injector.getInstance(KerberosHelper.class)).andReturn(createNiceMock(KerberosHelper.class)).anyTimes();

    replay(injector, clusters, mockAmsHbaseSecuritySite, cluster);

    AmbariManagementControllerImpl controller = createMockBuilder(AmbariManagementControllerImpl.class)
      .addMockedMethod("createConfiguration")
      .addMockedMethod("getClusters", new Class[] { })
      .addMockedMethod("createConfig")
      .withConstructor(createNiceMock(ActionManager.class), clusters, injector)
      .createNiceMock();

    Injector injector2 = easyMockSupport.createNiceMock(Injector.class);
    Capture<Map> propertiesCapture = EasyMock.newCapture();

    expect(injector2.getInstance(AmbariManagementController.class)).andReturn(controller).anyTimes();
    expect(controller.getClusters()).andReturn(clusters).anyTimes();
    expect(controller.createConfig(anyObject(Cluster.class), anyString(), capture(propertiesCapture), anyString(),
      anyObject(Map.class))).andReturn(createNiceMock(Config.class)).once();

    replay(controller, injector2);
    new UpgradeCatalog221(injector2).updateAMSConfigs();
    easyMockSupport.verifyAll();

    Map<String, String> updatedProperties = propertiesCapture.getValue();
    assertTrue(Maps.difference(newPropertiesAmsHbaseSecuritySite, updatedProperties).areEqual());

  }

  @Test
  public void testUpdateAmsHbaseEnvContent() throws NoSuchMethodException, InvocationTargetException, IllegalAccessException {
    Method updateAmsHbaseEnvContent = UpgradeCatalog221.class.getDeclaredMethod("updateAmsHbaseEnvContent", String.class);
    UpgradeCatalog221 upgradeCatalog221 = new UpgradeCatalog221(injector);
    String oldContent = "some_content\n" +
      "{% if security_enabled %}\n" +
      "export HBASE_OPTS=\"$HBASE_OPTS -Djava.security.auth.login.config={{client_jaas_config_file}} -Dzookeeper.sasl.client.username={{zk_servicename}}\"\n" +
      "export HBASE_MASTER_OPTS=\"$HBASE_MASTER_OPTS -Djava.security.auth.login.config={{master_jaas_config_file}} -Dzookeeper.sasl.client.username={{zk_servicename}}\"\n" +
      "export HBASE_REGIONSERVER_OPTS=\"$HBASE_REGIONSERVER_OPTS -Djava.security.auth.login.config={{regionserver_jaas_config_file}} -Dzookeeper.sasl.client.username={{zk_servicename}}\"\n" +
      "export HBASE_ZOOKEEPER_OPTS=\"$HBASE_ZOOKEEPER_OPTS -Djava.security.auth.login.config={{ams_zookeeper_jaas_config_file}} -Dzookeeper.sasl.client.username={{zk_servicename}}\"\n" +
      "{% endif %}";

    String expectedContent = "some_content\n" +
      "{% if security_enabled %}\n" +
      "export HBASE_OPTS=\"$HBASE_OPTS -Djava.security.auth.login.config={{client_jaas_config_file}}\"\n" +
      "export HBASE_MASTER_OPTS=\"$HBASE_MASTER_OPTS -Djava.security.auth.login.config={{master_jaas_config_file}}\"\n" +
      "export HBASE_REGIONSERVER_OPTS=\"$HBASE_REGIONSERVER_OPTS -Djava.security.auth.login.config={{regionserver_jaas_config_file}}\"\n" +
      "export HBASE_ZOOKEEPER_OPTS=\"$HBASE_ZOOKEEPER_OPTS -Djava.security.auth.login.config={{ams_zookeeper_jaas_config_file}}\"\n" +
      "{% endif %}";

    String result = (String) updateAmsHbaseEnvContent.invoke(upgradeCatalog221, oldContent);
    Assert.assertEquals(expectedContent, result);
  }

  @Test
  public void testUpdateAmsEnvContent() throws NoSuchMethodException, InvocationTargetException, IllegalAccessException
  {
    Method updateAmsEnvContent = UpgradeCatalog221.class.getDeclaredMethod("updateAmsEnvContent", String.class);
    UpgradeCatalog221 upgradeCatalog221 = new UpgradeCatalog221(injector);
    String oldContent = "some_content\n" +
      "# AMS Collector options\n" +
      "export AMS_COLLECTOR_OPTS=\"-Djava.library.path=/usr/lib/ams-hbase/lib/hadoop-native\"\n" +
      "{% if security_enabled %}\n" +
      "export AMS_COLLECTOR_OPTS=\"$AMS_COLLECTOR_OPTS -Djava.security.auth.login.config={{ams_collector_jaas_config_file}} " +
      "-Dzookeeper.sasl.client.username={{zk_servicename}}\"\n" +
      "{% endif %}";

    String expectedContent = "some_content\n" +
      "# AMS Collector options\n" +
      "export AMS_COLLECTOR_OPTS=\"-Djava.library.path=/usr/lib/ams-hbase/lib/hadoop-native\"\n" +
      "{% if security_enabled %}\n" +
      "export AMS_COLLECTOR_OPTS=\"$AMS_COLLECTOR_OPTS -Djava.security.auth.login.config={{ams_collector_jaas_config_file}}\"\n" +
      "{% endif %}";

    String result = (String) updateAmsEnvContent.invoke(upgradeCatalog221, oldContent);
    Assert.assertEquals(expectedContent, result);
  }
}<|MERGE_RESOLUTION|>--- conflicted
+++ resolved
@@ -142,20 +142,14 @@
     Method addNewConfigurationsFromXml = AbstractUpgradeCatalog.class.getDeclaredMethod("addNewConfigurationsFromXml");
     Method updateAlerts = UpgradeCatalog221.class.getDeclaredMethod("updateAlerts");
     Method updateOozieConfigs = UpgradeCatalog221.class.getDeclaredMethod("updateOozieConfigs");
-<<<<<<< HEAD
-=======
     Method updateTezConfigs = UpgradeCatalog221.class.getDeclaredMethod("updateTezConfigs");
->>>>>>> fb628379
     Method updateRangerKmsDbksConfigs = UpgradeCatalog221.class.getDeclaredMethod("updateRangerKmsDbksConfigs");
 
     UpgradeCatalog221 upgradeCatalog221 = createMockBuilder(UpgradeCatalog221.class)
       .addMockedMethod(addNewConfigurationsFromXml)
       .addMockedMethod(updateAlerts)
       .addMockedMethod(updateOozieConfigs)
-<<<<<<< HEAD
-=======
       .addMockedMethod(updateTezConfigs)
->>>>>>> fb628379
       .addMockedMethod(updateRangerKmsDbksConfigs)
       .createMock();
 
@@ -165,11 +159,8 @@
     expectLastCall().once();
     upgradeCatalog221.updateOozieConfigs();
     expectLastCall().once();
-<<<<<<< HEAD
-=======
     upgradeCatalog221.updateTezConfigs();
     expectLastCall().once();
->>>>>>> fb628379
     upgradeCatalog221.updateRangerKmsDbksConfigs();
     expectLastCall().once();
 
@@ -263,8 +254,6 @@
   }
 
   @Test
-<<<<<<< HEAD
-=======
   public void testUpdateTezConfigs() throws Exception {
     EasyMockSupport easyMockSupport = new EasyMockSupport();
     final AmbariManagementController mockAmbariManagementController = easyMockSupport.createNiceMock(AmbariManagementController.class);
@@ -317,7 +306,6 @@
   }
 
   @Test
->>>>>>> fb628379
   public void testUpdateRangerKmsDbksConfigs() throws Exception {
     EasyMockSupport easyMockSupport = new EasyMockSupport();
     final AmbariManagementController mockAmbariManagementController = easyMockSupport.createNiceMock(AmbariManagementController.class);
